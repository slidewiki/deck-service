--- conflicted
+++ resolved
@@ -8,23 +8,9 @@
   environment:
     - APPLICATION_PORT=80
     - DATABASE_PORT=27017
-<<<<<<< HEAD
     - VIRTUAL_HOST=deckservice.experimental.slidewiki.org
+    - LETSENCRYPT_HOST=deckservice.experimental.slidewiki.org
+    - LETSENCRYPT_EMAIL=meissner@informatik.uni-leipzig.de
     - SERVICE_URL_FILE=fileservice.experimental.slidewiki.org
     - SERVICE_URL_IMAGE=imageservice.experimental.slidewiki.org
-=======
-    - DATABASE_URL=mongodb # use a url or the name, defined in the docker-compose file
-    - VIRTUAL_HOST=microservicetemplate.experimental.slidewiki.org
-    - LETSENCRYPT_HOST=microservicetemplate.experimental.slidewiki.org
-    - LETSENCRYPT_EMAIL=meissner@informatik.uni-leipzig.de
-    - SERVICE_URL_DECK=http://deckservice.experimental.slidewiki.org
-    - SERVICE_URL_DISCUSSION=http://discussionservice.experimental.slidewiki.org
-    - SERVICE_URL_ACTIVITIES=http://activitiesservice.experimental.slidewiki.org
-    - SERVICE_URL_NOTIFICATION=http://notificationservice.experimental.slidewiki.org
-    - SERVICE_URL_USER=http://userservice.experimental.slidewiki.org
-    - SERVICE_URL_SEARCH=http://searchservice.experimental.slidewiki.org
-    - SERVICE_URL_IMAGE=http://imageservice.experimental.slidewiki.org
-    - SERVICE_URL_FILE=http://fileservice.experimental.slidewiki.org
-    - SERVICE_URL_PDF=http://pdfservice.experimental.slidewiki.org
-    - SERVICE_URL_IMPORT=http://importservice.experimental.slidewiki.org
->>>>>>> 436b9097
+    - DATABASE_URL=mongodb # use a url or the name, defined in the docker-compose file