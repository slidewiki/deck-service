deckservice:
  image: slidewiki/deckservice
  restart: on-failure:5
  expose:
    - "80"
  external_links:
    - mongodb
  environment:
    - APPLICATION_PORT=80
    - DATABASE_PORT=27017
    - VIRTUAL_HOST=deckservice.experimental.slidewiki.org
    - LETSENCRYPT_HOST=deckservice.experimental.slidewiki.org
    - LETSENCRYPT_EMAIL=meissner@informatik.uni-leipzig.de
<<<<<<< HEAD
    - SERVICE_URL_FILE=fileservice.experimental.slidewiki.org
    - SERVICE_URL_IMAGE=imageservice.experimental.slidewiki.org
    - DATABASE_URL=mongodb # use a url or the name, defined in the docker-compose file
    - JWT_SERIAL=69aac7f95a9152cd4ae7667c80557c284e413d748cca4c5715b3f02020a5ae1
=======
    - SERVICE_URL_FILE=https://fileservice.experimental.slidewiki.org
    - SERVICE_URL_IMAGE=https://imageservice.experimental.slidewiki.org
    - DATABASE_URL=mongodb # use a url or the name, defined in the docker-compose file
>>>>>>> cd8a56b8
<|MERGE_RESOLUTION|>--- conflicted
+++ resolved
@@ -11,13 +11,7 @@
     - VIRTUAL_HOST=deckservice.experimental.slidewiki.org
     - LETSENCRYPT_HOST=deckservice.experimental.slidewiki.org
     - LETSENCRYPT_EMAIL=meissner@informatik.uni-leipzig.de
-<<<<<<< HEAD
-    - SERVICE_URL_FILE=fileservice.experimental.slidewiki.org
-    - SERVICE_URL_IMAGE=imageservice.experimental.slidewiki.org
-    - DATABASE_URL=mongodb # use a url or the name, defined in the docker-compose file
-    - JWT_SERIAL=69aac7f95a9152cd4ae7667c80557c284e413d748cca4c5715b3f02020a5ae1
-=======
     - SERVICE_URL_FILE=https://fileservice.experimental.slidewiki.org
     - SERVICE_URL_IMAGE=https://imageservice.experimental.slidewiki.org
     - DATABASE_URL=mongodb # use a url or the name, defined in the docker-compose file
->>>>>>> cd8a56b8
+    - JWT_SERIAL=69aac7f95a9152cd4ae7667c80557c284e413d748cca4c5715b3f02020a5ae1