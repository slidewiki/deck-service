'use strict';

const Joi = require('joi'),
    handlers = require('./controllers/handler');

const changeLog = require('./controllers/changeLog');

// TODO better organize joi validation models
const apiModels = {};
apiModels.tag = Joi.object().keys({
    tagName: Joi.string(),
}).requiredKeys('tagName');

module.exports = function(server) {

    server.route({
        method: 'GET',
        path: '/alldecks/{userid}',
        handler: handlers.getAllDecks,
        config: {
            validate: {
                params: {
                    userid: Joi.string()
                },
            },
            tags: ['api'],
            description: 'Get all decks of a user as metadata'
        }
    });

    server.route({
        method: 'GET',
        path: '/allfeatured/{limit}/{offset}',
        handler: handlers.getAllFeatured,
        config: {
            validate: {
                params: {
                    limit: Joi.string(),
                    offset: Joi.string()
                },
            },
            tags: ['api'],
            description: 'Get all featured decks as metadata with a possibility to set limit and offset'
        }
    });

    server.route({
        method: 'GET',
        path: '/allrecent/{limit}/{offset}',
        handler: handlers.getAllRecent,
        config: {
            validate: {
                params: {
                    limit: Joi.string(),
                    offset: Joi.string()
                },
            },
            tags: ['api'],
            description: 'Get all recent decks as metadata with a possibility to set limit and offset'
        }
    });

    server.route({
        method: 'GET',
        path: '/deck/{id}',
        handler: handlers.getDeck,
        config: {
            validate: {
                params: {
                    id: Joi.string()
                },
            },
            tags: ['api'],
            description: 'Get metadata of a deck'
        }
    });

    server.route({
        method: 'GET',
        path: '/deck/{id}/editors',
        handler: handlers.getEditors,
        config: {
            validate: {
                params: {
                    id: Joi.string()
                },
            },
            tags: ['api'],
            description: 'Get the users and groups authorized for editing the deck (includes contributors)',
            response: {
                schema: Joi.object().keys({
                    contributors: Joi.array().items(
                        Joi.object().keys({
                            id: Joi.number(),
                            username: Joi.string(),
<<<<<<< HEAD
                            picture: Joi.string().allow(''),
                            country: Joi.string().allow(''),
                            organization: Joi.string().allow('')
=======
                            picture: Joi.string().allow(['', null]),
>>>>>>> 2b9c6d2e
                        })),
                    editors: Joi.object().keys({
                        users: Joi.array().items(
                            Joi.object().keys({
                                id: Joi.number(),
                                username: Joi.string(),
                                picture: Joi.string().allow(['', null]),
                                joined: Joi.string().isoDate(),
                                country: Joi.string().allow(''),
                                organization: Joi.string().allow('')
                            })),
                        groups: Joi.array().items(
                            Joi.object().keys({
                                id: Joi.number(),
                                name: Joi.string(),
                                joined: Joi.string().isoDate(),
                            })),
                    }),
                }),
            },
        },
    });

    server.route({
        method: 'PUT',
        path: '/deck/{id}/editors',
        handler: handlers.replaceEditors,
        config: {
            validate: {
                params: {
                    id: Joi.string()
                },
                headers: Joi.object({
                    '----jwt----': Joi.string().required().description('JWT header provided by /login')
                }).unknown(),
                payload: Joi.object().keys({
                    editors: Joi.object().keys({
                        groups: Joi.array().items(Joi.object().keys({
                            id: Joi.number().required(),
                            joined: Joi.string().isoDate().required(),
                        })).default([]),
                        users: Joi.array().items(Joi.object().keys({
                            id: Joi.number().required(),
                            joined: Joi.string().isoDate().required(),
                        })).default([])
                    }).required(),
                }),
            },
            tags: ['api'],
            auth: 'jwt',
            description: 'Replace the users and groups authorized for editing the deck - JWT needed',
            response: {
                emptyStatusCode: 204,
                status: { '204' : false }
            },
        },
    });

    server.route({
        method: 'GET',
        path: '/deck/{id}/permissions',
        handler: handlers.userPermissions,
        config: {
            validate: {
                params: {
                    id: Joi.string().regex(/[0-9]+/),
                },
                headers: Joi.object({
                    '----jwt----': Joi.string().required().description('JWT header provided by /login')
                }).unknown(),
            },
            tags: ['api'],
            auth: 'jwt',
            description: 'Get the permissions the current user has on the deck (revision) - JWT needed',
            response: {
                schema: Joi.object({
                    fork: Joi.boolean(),
                    edit: Joi.boolean(),
                    admin: Joi.boolean(),
                    readOnly: Joi.boolean(),
                }),
            }
        },
    });

    server.route({
        method: 'GET',
        path: '/deck/{id}/forkCount',
        handler: handlers.countDeckForks,
        config: {
            validate: {
                params: {
                    id: Joi.number().integer().description('The deck id (without revision)'),
                },
                query: {
                    user: Joi.number().integer().description('The id of the user the forks counted are owned by'),
                },
            },
            tags: ['api'],
            description: 'Get total count of forks for this deck, optionally filtered by fork owner'
        }
    });

    server.route({
        method: 'GET',
        path: '/deck/{id}/revisionCount',
        handler: handlers.countDeckRevisions,
        config: {
            validate: {
                params: {
                    id: Joi.string()
                },
            },
            tags: ['api'],
            description: 'Get total count of revisions for this deck'
        }
    });

    server.route({
        method: 'GET',
        path: '/deck/{id}/slideCount',
        handler: handlers.countSlides,
        config: {
            validate: {
                params: {
                    id: Joi.string()
                },
            },
            tags: ['api'],
            description: 'Get total count of slides for this deck'
        }
    });

    server.route({
        method: 'POST',
        path: '/deck/new',
        handler: handlers.newDeck,
        config: {
            validate: {
                payload: Joi.object().keys({
                    description: Joi.string(),
                    language: Joi.string(),
                    translation: Joi.object().keys({
                        status: Joi.string().valid('original', 'google', 'revised')
                    }),
                    tags: Joi.array().items(apiModels.tag).default([]),
                    title: Joi.string(),
                    user: Joi.string().alphanum().lowercase(),
                    root_deck: Joi.string().alphanum().lowercase(),
                    parent_deck: Joi.object().keys({
                        id: Joi.string().alphanum().lowercase(),
                        revision: Joi.string().alphanum().lowercase()
                    }),
                    abstract: Joi.string().allow(''),
                    comment: Joi.string().allow(''),
                    footer: Joi.string().allow(''),
                    first_slide: Joi.object().keys({
                        content: Joi.string().allow(''),
                        title: Joi.string().allow(''),
                        speakernotes: Joi.string().allow('')
                    }),
                    license: Joi.string().valid('CC0', 'CC BY', 'CC BY-SA'),
                    theme: Joi.string().allow(''),
                    editors: Joi.object().keys({
                        groups: Joi.array().items(Joi.object().keys({
                            id: Joi.number().required(),
                            joined: Joi.string().isoDate().required(),
                        })).default([]),
                        users: Joi.array().items(Joi.object().keys({
                            id: Joi.number().required(),
                            joined: Joi.string().isoDate().required(),
                        })).default([])
                    })
                }).requiredKeys('user', 'license'),
            },
            tags: ['api'],
            description: 'Create a new deck'
        }
    });

    server.route({
        method: 'PUT',
        path: '/deck/{id}',
        handler: handlers.updateDeck,
        config: {
            validate: {
                params: {
                    id: Joi.string()
                },
                payload: Joi.object().keys({
                    description: Joi.string(),
                    language: Joi.string(),
                    translation: Joi.string().alphanum().lowercase(),
                    tags: Joi.array().items(apiModels.tag).default([]),
                    title: Joi.string(),
                    user: Joi.string().alphanum().lowercase(),
                    root_deck: Joi.string(),
                    top_root_deck: Joi.string(),
                    parent_deck: Joi.object().keys({
                        id: Joi.string().alphanum().lowercase(),
                        revision: Joi.string().alphanum().lowercase()
                    }),
                    content_items: Joi.array(),
                    abstract: Joi.string().allow(''),
                    comment: Joi.string().allow(''),
                    footer: Joi.string().allow(''),
                    license: Joi.string().valid('CC0', 'CC BY', 'CC BY-SA'),
                    theme: Joi.string().allow(''),
                    new_revision: Joi.boolean(),
                }).requiredKeys('user'),
            },
            tags: ['api'],
            description: 'Replace a deck by creating a new revision'
        }
    });

    server.route({
        method: 'GET',
        path: '/deck/{id}/forks',
        handler: handlers.getDeckForks,
        config: {
            validate: {
                params: {
                    id: Joi.number().integer().description('The deck id (without revision)'),
                },
                query: {
                    user: Joi.number().integer().description('The id of the user the forks returned are owned by'),
                },
            },
            tags: ['api'],
            description: 'List all decks that fork current deck, optionally filtered by fork owner',
        },
    });

    server.route({
        method: 'PUT',
        path: '/deck/{id}/fork',
        handler: handlers.forkDeckRevision,
        config: {
            validate: {
                params: {
                    id: Joi.string()
                },
                payload: Joi.object().keys({
                    user: Joi.string().alphanum().lowercase()
                }).requiredKeys('user'),
            },
            tags: ['api'],
            description: 'Create a fork of a deck, by creating a new revision'
        }
    });

    server.route({
        method: 'GET',
        path: '/deck/{id}/revisions',
        handler: handlers.getDeckRevisions,
        config: {
            validate: {
                params: {
                    id: Joi.number().integer().description('The deck id (without revision)'),
                },
            },
            tags: ['api'],
            description: 'List all deck revisions meta data for current deck',
        },
    });

    server.route({
        method: 'POST',
        path: '/deck/{id}/revision',
        handler: handlers.createDeckRevision,
        config: {
            validate: {
                params: {
                    id: Joi.string(),
                },
                payload: Joi.object().keys({
                    root: Joi.string().required(),
                    parent: Joi.string(),
                }),
                headers: Joi.object({
                    '----jwt----': Joi.string().required().description('JWT header provided by /login')
                }).unknown(),
            },
            tags: ['api'],
            auth: 'jwt',
            description: 'Create a new revision for the deck, and optionally update reference of parent deck - JWT needed',
        },
    });

    server.route({
        method: 'POST',
        path: '/deck/revert/{id}',
        handler: handlers.revertDeckRevisionWithCheck,
        config: {
            validate: {
                params: {
                    id: Joi.string()
                },
                payload: Joi.object().keys({
                    revision_id: Joi.string().alphanum().lowercase(),
                    root_deck: Joi.string(),
                    top_root_deck: Joi.string(),
                }).requiredKeys('revision_id', 'top_root_deck'),
                headers: Joi.object({
                    '----jwt----': Joi.string().required().description('JWT header provided by /login')
                }).unknown(),
            },
            tags: ['api'],
            auth: 'jwt',
            description: 'Revert a deck to an old revision'
        }
    });

    //slides
    server.route({
        method: 'GET',
        path: '/slide/{id}',
        handler: handlers.getSlide,
        config: {
            validate: {
                params: {
                    id: Joi.string()
                },
            },
            tags: ['api'],
            description: 'Get a slide'
        }
    });

    server.route({
        method: 'GET',
        path: '/allslide',
        handler: handlers.getAllSlides,
        config: {
            validate: {
                params: {
                },
            },
            tags: ['api'],
            description: 'Get all slide'
        }
    });

    server.route({
        method: 'GET',
        path: '/deck/{id}/slides',
        handler: handlers.getFlatSlides,
        config: {
            validate: {
                params: {
                    id: Joi.string()
                },
                query: {
                    limit: Joi.string().optional(),
                    offset: Joi.string().optional()
                }
            },
            tags: ['api'],
            description: 'Get flat slide structure'
        }
    });

    server.route({
        method: 'POST',
        path: '/slide/new',
        handler: handlers.newSlide,
        config: {
            validate: {
                payload: Joi.object().keys({
                    title: Joi.string(),
                    content: Joi.string(),
                    speakernotes: Joi.string(),
                    user: Joi.string().alphanum().lowercase(),
                    root_deck: Joi.string(),
                    parent_deck: Joi.object().keys({
                        id: Joi.string().alphanum().lowercase(),
                        revision: Joi.string().alphanum().lowercase()
                    }),
                    parent_slide: Joi.object().keys({
                        id: Joi.string().alphanum().lowercase(),
                        revision: Joi.string().alphanum().lowercase()
                    }),
                    position: Joi.string().alphanum().lowercase().min(0),
                    language: Joi.string(),
                    comment: Joi.string().allow(''),
                    description: Joi.string().allow(''),
                    tags: Joi.array().items(apiModels.tag).default([]),
                    license: Joi.string().valid('CC0', 'CC BY', 'CC BY-SA')
                }).requiredKeys('user', 'content', 'root_deck', 'license'),
            },
            tags: ['api'],
            description: 'Create a new slide'
        }
    });

    server.route({
        method: 'PUT',
        path: '/slide/{id}',
        handler: handlers.updateSlide,
        config: {
            validate: {
                params: {
                    id: Joi.string()
                },
                payload: Joi.object().keys({
                    title: Joi.string(),
                    content: Joi.string(),
                    speakernotes: Joi.string(),
                    user: Joi.string().alphanum().lowercase(),
                    root_deck: Joi.string(),
                    top_root_deck: Joi.string(),
                    parent_deck: Joi.object().keys({
                        id: Joi.string().alphanum().lowercase(),
                        revision: Joi.string().alphanum().lowercase()
                    }),
                    parent_slide: Joi.object().keys({
                        id: Joi.string().alphanum().lowercase(),
                        revision: Joi.string().alphanum().lowercase()
                    }),
                    comment: Joi.string().allow(''),
                    description: Joi.string().allow(''),
                    tags: Joi.array().items(apiModels.tag).default([]),
                    position: Joi.string().alphanum().lowercase().min(0),
                    language: Joi.string(),
                    license: Joi.string().valid('CC0', 'CC BY', 'CC BY-SA'),
                    dataSources: Joi.array().items(Joi.object().keys({
                        type: Joi.string(),
                        title: Joi.string(),
                        url: Joi.string().allow(''),
                        comment: Joi.string().allow(''),
                        authors: Joi.string().allow(''),
                        year: Joi.string().allow('')
                    })).default([])
                }).requiredKeys('user', 'content', 'root_deck'),
            },
            tags: ['api'],
            description: 'Replace a slide with a new revision'
        }
    });

    server.route({
        method: 'POST',
        path: '/slide/revert/{id}',
        handler: handlers.revertSlideRevisionWithCheck,
        config: {
            validate: {
                params: {
                    id: Joi.string()
                },
                payload: Joi.object().keys({
                    revision_id: Joi.string().alphanum().lowercase(),
                    root_deck: Joi.string(),
                    top_root_deck: Joi.string(),
                }).requiredKeys('revision_id', 'root_deck', 'top_root_deck'),
                headers: Joi.object({
                    '----jwt----': Joi.string().required().description('JWT header provided by /login')
                }).unknown(),
            },
            tags: ['api'],
            auth: 'jwt',
            description: 'Revert a slide to an old revision'
        }
    });

    server.route({
        method: 'GET',
        path: '/slide/{id}/revisionCount',
        handler: handlers.countSlideRevisions,
        config: {
            validate: {
                params: {
                    id: Joi.string()
                },
            },
            tags: ['api'],
            description: 'Get total count of revisions for this slide'
        }
    });

    server.route({
        method: 'PUT',
        path: '/slide/datasources/{id}',
        handler: handlers.saveDataSources,
        config: {
            validate: {
                params: {
                    id: Joi.string()
                },
                payload: Joi.object().keys({
                    dataSources: Joi.array().items(Joi.object().keys({
                        type: Joi.string(),
                        title: Joi.string(),
                        url: Joi.string().allow(''),
                        comment: Joi.string().allow(''),
                        authors: Joi.string().allow(''),
                        year: Joi.string().allow('')
                    })).default([])
                }).requiredKeys('dataSources'),
            },
            tags: ['api'],
            description: 'Replace slide data sources'
        }
    });

    //------------decktree APIs----------------
    server.route({
        method: 'GET',
        path: '/decktree/{id}',
        handler: handlers.getDeckTree,
        config: {
            validate: {
                params: {
                    id: Joi.string()
                }
            },
            tags: ['api'],
            description: 'Get the deck tree'
        }
    });

    server.route({
        method: 'POST',
        path: '/decktree/node/create',
        handler: handlers.createDeckTreeNode,
        config: {
            validate: {
                payload: Joi.object().keys({
                    selector: Joi.object().keys({
                        id: Joi.string(), //id of the root deck
                        spath: Joi.string().allow(''),
                        stype: Joi.string(),
                        sid: Joi.string()
                    }),
                    nodeSpec: Joi.object().keys({
                        id: Joi.string(),
                        type: Joi.string()
                    }),
                    user: Joi.string().alphanum().lowercase(),
                    content: Joi.string(),
                    title: Joi.string(),
                    license: Joi.string(),
                    speakernotes: Joi.string()
                }).requiredKeys('selector', 'user'),
            },
            tags: ['api'],
            description: 'Create a new node (slide/deck) in the deck tree'
        }
    });

    server.route({
        method: 'PUT',
        path: '/decktree/node/rename',
        handler: handlers.renameDeckTreeNode,
        config: {
            validate: {
                payload: Joi.object().keys({
                    selector: Joi.object().keys({
                        id: Joi.string(), //id of the root deck
                        spath: Joi.string(),
                        stype: Joi.string(),
                        sid: Joi.string()
                    }),
                    name: Joi.string(),
                    user: Joi.string().alphanum().lowercase()
                }).requiredKeys('selector', 'user'),
            },
            tags: ['api'],
            description: 'Rename a node (slide/deck) in the deck tree'
        }
    });

    server.route({
        method: 'DELETE',
        path: '/decktree/node/delete',
        handler: handlers.deleteDeckTreeNode,
        config: {
            validate: {
                payload: Joi.object().keys({
                    selector: Joi.object().keys({
                        id: Joi.string(), //id of the root deck
                        spath: Joi.string(),
                        stype: Joi.string(),
                        sid: Joi.string()
                    }),
                    user: Joi.string().alphanum().lowercase()
                }).requiredKeys('selector', 'user'),
            },
            tags: ['api'],
            description: 'Delete a node (slide/deck) from the deck tree'
        }
    });

    server.route({
        method: 'PUT',
        path: '/decktree/node/move',
        handler: handlers.moveDeckTreeNode,
        config: {
            validate: {
                payload: Joi.object().keys({
                    sourceSelector: Joi.object().keys({
                        id: Joi.string(), //id of the root deck
                        spath: Joi.string().allow(''),
                        stype: Joi.string(),
                        sid: Joi.string()
                    }),
                    targetSelector: Joi.object().keys({
                        id: Joi.string(), //id of the root deck
                        spath: Joi.string().allow(''),
                        stype: Joi.string(),
                        sid: Joi.string()
                    }),
                    user: Joi.string().alphanum().lowercase(),
                    targetIndex: Joi.number()
                }).requiredKeys('sourceSelector', 'targetSelector', 'user', 'targetIndex'),
            },
            tags: ['api'],
            description: 'Move a node (slide/deck) in a different position in the deck tree'
        }
    });

    //------------------------------- Tag Routes -----------------------------//
    server.route({
        method: 'GET',
        path: '/deck/{id}/tags',
        handler: handlers.getDeckTags,
        config: {
            validate: {
                params: {
                    id: Joi.string().description('Identifier of deck in the form: deckId-deckRevisionId')
                },
            },
            tags: ['api'],
            description: 'Get tags of a deck',
            response: {
                schema: Joi.array().items(apiModels.tag),
            },
        }
    });

    server.route({
        method: 'POST',
        path: '/deck/{id}/tags',
        handler: handlers.updateDeckTags,
        config: {
            validate: {
                params: {
                    id: Joi.string().description('Identifier of deck in the form: deckId-deckRevisionId')
                },
                payload:
                    Joi.object().keys({
                        operation: Joi.string().valid('add', 'remove'),
                        user: Joi.string().alphanum().lowercase(),
                        tag: apiModels.tag,
                    }).requiredKeys('operation', 'user', 'tag')
            },
            tags: ['api'],
            description: 'Add/Remove a tag from a deck',
            response: {
                schema: Joi.array().items(apiModels.tag),
            },
        }
    });

    server.route({
        method: 'GET',
        path: '/slide/{id}/tags',
        handler: handlers.getSlideTags,
        config: {
            validate: {
                params: {
                    id: Joi.string().description('Identifier of slide in the form: slideId-slideRevisionId')
                },
            },
            tags: ['api'],
            description: 'Get tags of a slide',
            response: {
                schema: Joi.array().items(apiModels.tag),
            },
        }
    });

    server.route({
        method: 'POST',
        path: '/slide/{id}/tags',
        handler: handlers.updateSlideTags,
        config: {
            validate: {
                params: {
                    id: Joi.string().description('Identifier of slide in the form: slideId-slideRevisionId')
                },
                payload:
                    Joi.object().keys({
                        operation: Joi.string().valid('add', 'remove'),
                        user: Joi.string().alphanum().lowercase(),
                        tag: apiModels.tag,
                    }).requiredKeys('operation', 'user', 'tag'),
            },
            tags: ['api'],
            description: 'Add/Remove a tag from a slide',
            response: {
                schema: Joi.array().items(apiModels.tag),
            },
        }
    });


    //------------------------------- Change Log Routes -----------------------------//

    server.route({
        method: 'GET',
        path: '/deck/{id}/changes',
        handler: changeLog.getDeckChangeLog,
        config: {
            validate: {
                params: {
                    id: Joi.string().description('Identifier of deck in the form deckId-deckRevisionId, revision is optional'),
                },
            },
            tags: ['api'],
            description: 'Get the change log array for a deck (revision)',
        }
    });

    server.route({
        method: 'GET',
        path: '/slide/{id}/changes',
        handler: changeLog.getSlideChangeLog,
        config: {
            validate: {
                params: {
                    id: Joi.string().description('Identifier of slide in the form slideId-slideRevisionId, revision is optional and will be ignored'),
                },
                query: {
                    root: Joi.string().description('Identifier of deck tree root in the form deckId-deckRevisionId, revision is optional').required(),
                },
            },
            tags: ['api'],
            description: 'Get the change log array for a slide',
        }
    });

};<|MERGE_RESOLUTION|>--- conflicted
+++ resolved
@@ -93,13 +93,9 @@
                         Joi.object().keys({
                             id: Joi.number(),
                             username: Joi.string(),
-<<<<<<< HEAD
-                            picture: Joi.string().allow(''),
+                            picture: Joi.string().allow(['', null]),
                             country: Joi.string().allow(''),
                             organization: Joi.string().allow('')
-=======
-                            picture: Joi.string().allow(['', null]),
->>>>>>> 2b9c6d2e
                         })),
                     editors: Joi.object().keys({
                         users: Joi.array().items(
