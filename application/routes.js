'use strict';

const Joi = require('joi'),
  handlers = require('./controllers/handler');


module.exports = function(server) {
  server.route({
    method: 'GET',
    path: '/deck/{id}',
    handler: handlers.getDeck,
    config: {
      validate: {
        params: {
          id: Joi.string()
        },
      },
      tags: ['api'],
      description: 'Get metadata of a deck'
    }
  });

  server.route({
    method: 'POST',
    path: '/deck/new',
    handler: handlers.newDeck,
    config: {
      validate: {
        payload: Joi.object().keys({
          description: Joi.string(),
          language: Joi.string(),
          translation: Joi.string().alphanum().lowercase(),
          tags: Joi.array().items(Joi.string()).default([]),
          title: Joi.string(),
          user: Joi.string().alphanum().lowercase(),
          root_deck: Joi.string().alphanum().lowercase(),
          parent_deck: Joi.object().keys({
            id: Joi.string().alphanum().lowercase(),
            revision: Joi.string().alphanum().lowercase()
          }),
          //position: Joi.string().alphanum().lowercase().min(0),
          license: Joi.string().valid('CC0', 'CC BY', 'CC BY-SA')
        }).requiredKeys('user', 'license'),
      },
      tags: ['api'],
      description: 'Create a new deck'
    }
  });

  server.route({
    method: 'PUT',
    path: '/deck/{id}',
    handler: handlers.updateDeckRevision,
    config: {
      validate: {
        params: {
          id: Joi.string()
        },
        payload: Joi.object().keys({
          description: Joi.string(),
          language: Joi.string(),
          translation: Joi.string().alphanum().lowercase(),
          tags: Joi.array().items(Joi.string()).default([]),
          title: Joi.string(),
          //content: Joi.string(),
          user: Joi.string().alphanum().lowercase(),
          root_deck: Joi.string(),
          parent_deck: Joi.object().keys({
            id: Joi.string().alphanum().lowercase(),
            revision: Joi.string().alphanum().lowercase()
          }),
          content_items: Joi.array().items(Joi.object()),
          license: Joi.string().valid('CC0', 'CC BY', 'CC BY-SA')
        }).requiredKeys('user', 'license'),
      },
      tags: ['api'],
      description: 'Replace a deck by creating a new revision'
    }
  });

  server.route({
    method: 'POST',
    path: '/deck/revert/{id}',
    handler: handlers.revertDeckRevision,
    config: {
      validate: {
        params: {
          id: Joi.string()
        },
        payload: Joi.object().keys({
          revision_id: Joi.string().alphanum().lowercase()
        }).requiredKeys('revision_id'),
      },
      tags: ['api'],
      description: 'Revert a deck to an old revision'
    }
  });

  //slides
  server.route({
    method: 'GET',
    path: '/slide/{id}',
    handler: handlers.getSlide,
    config: {
      validate: {
        params: {
          id: Joi.string()
        },
      },
      tags: ['api'],
      description: 'Get a slide'
    }
  });

  server.route({
    method: 'GET',
    path: '/allslide',
    handler: handlers.getAllSlides,
    config: {
      validate: {
        params: {
        },
      },
      tags: ['api'],
      description: 'Get all slide'
    }
  });

  server.route({
<<<<<<< HEAD
    method: 'GET',
    path: '/deck/{id}/slides',
    handler: handlers.getFlatSlides,
    config: {
      validate: {
        params: {
          id: Joi.string()
        },
      },
      tags: ['api'],
      description: 'Get all slide'
=======
    method: 'PUT',
    path: '/selectedSlides',
    handler: handlers.getSelected,
    config: {
      validate: {
	payload: Joi.object().keys({
         selectedIDs: Joi.array().items(Joi.string().lowercase().alphanum().required())
         }).requiredKeys('selectedIDs')
      },
      tags: ['api'],
      description: 'Get selected slides'
>>>>>>> ab40b50d
    }
  });

  server.route({
    method: 'POST',
    path: '/slide/new',
    handler: handlers.newSlide,
    config: {
      validate: {
        payload: Joi.object().keys({
          title: Joi.string(),
          content: Joi.string(),
          speakernotes: Joi.string(),
          user: Joi.string().alphanum().lowercase(),
          root_deck: Joi.string().alphanum().lowercase(),
          parent_deck: Joi.object().keys({
            id: Joi.string().alphanum().lowercase(),
            revision: Joi.string().alphanum().lowercase()
          }),
		  //add a field for deck revision?
		  /* root_deck : Joi.object().keys({
            id: Joi.string().alphanum().lowercase(), //id of the root deck
            revision: Joi.string().alphanum().lowercase() //revision number of the root deck revision
          }), */
          parent_slide: Joi.object().keys({
            id: Joi.string().alphanum().lowercase(),
            revision: Joi.string().alphanum().lowercase()
          }),
          position: Joi.string().alphanum().lowercase().min(0),
          language: Joi.string(),
          license: Joi.string().valid('CC0', 'CC BY', 'CC BY-SA')
        }).requiredKeys('user', 'content', 'root_deck', 'license'),
      },
      tags: ['api'],
      description: 'Create a new slide'
    }
  });

  // TODO Altered API from Alis proposal
  server.route({
    method: 'PUT',
    path: '/slide/{id}',
    //for now, no new revision on replace
    handler: handlers.updateNoRevisionSlide,
    config: {
      validate: {
        params: {
          id: Joi.string()
        },
        payload: Joi.object().keys({
          title: Joi.string(),
          content: Joi.string(),
          speakernotes: Joi.string(),
          user: Joi.string().alphanum().lowercase(),
          root_deck: Joi.string(),
          parent_deck: Joi.object().keys({
            id: Joi.string().alphanum().lowercase(),
            revision: Joi.string().alphanum().lowercase()
          }),
          parent_slide: Joi.object().keys({
            id: Joi.string().alphanum().lowercase(),
            revision: Joi.string().alphanum().lowercase()
          }),
          position: Joi.string().alphanum().lowercase().min(0),
          language: Joi.string(),
          license: Joi.string().valid('CC0', 'CC BY', 'CC BY-SA')
        }).requiredKeys('user', 'content', 'root_deck', 'license'),
      },
      tags: ['api'],
      description: 'Replace a slide with a new revision'
    }
  });

  server.route({
    method: 'POST',
    path: '/slide/revert/{id}',
    handler: handlers.revertSlideRevision,
    config: {
      validate: {
        params: {
          id: Joi.string().alphanum().lowercase()
        },
        payload: Joi.object().keys({
          revision_id: Joi.string().alphanum().lowercase()
        }).requiredKeys('revision_id'),
      },
      tags: ['api'],
      description: 'Revert a slide to an old revision'
    }
  });

  //------------decktree APIs----------------
  server.route({
    method: 'GET',
    path: '/decktree/{id}',
    handler: handlers.getDeckTree,
    config: {
      validate: {
        params: {
          id: Joi.string()
        }
      },
      tags: ['api'],
      description: 'Get the deck tree'
    }
  });

  server.route({
    method: 'POST',
    path: '/decktree/node/create',
    handler: handlers.createDeckTreeNode,
    config: {
      validate: {
        payload: Joi.object().keys({
          selector: Joi.object().keys({
            id: Joi.string(), //id of the root deck
            spath: Joi.string(),
            stype: Joi.string(),
            sid: Joi.string()
          }),
          nodeSpec: Joi.object().keys({
            id: Joi.string(),
            type: Joi.string()
          }),
          user: Joi.string().alphanum().lowercase()
        }).requiredKeys('selector', 'user'),
      },
      tags: ['api'],
      description: 'Create a new node (slide/deck) in the deck tree'
    }
  });

  server.route({
    method: 'PUT',
    path: '/decktree/node/rename',
    handler: handlers.renameDeckTreeNode,
    config: {
      validate: {
        payload: Joi.object().keys({
          selector: Joi.object().keys({
            id: Joi.string(), //id of the root deck
            spath: Joi.string(),
            stype: Joi.string(),
            sid: Joi.string()
          }),
          name: Joi.string(),
          user: Joi.string().alphanum().lowercase()
        }).requiredKeys('selector', 'user'),
      },
      tags: ['api'],
      description: 'Rename a node (slide/deck) in the deck tree'
    }
  });

  server.route({
    method: 'DELETE',
    path: '/decktree/node/delete',
    handler: handlers.deleteDeckTreeNode,
    config: {
      validate: {
        payload: Joi.object().keys({
          selector: Joi.object().keys({
            id: Joi.string(), //id of the root deck
            spath: Joi.string(),
            stype: Joi.string(),
            sid: Joi.string()
          }),
          user: Joi.string().alphanum().lowercase()
        }).requiredKeys('selector', 'user'),
      },
      tags: ['api'],
      description: 'Delete a node (slide/deck) from the deck tree'
    }
  });
};<|MERGE_RESOLUTION|>--- conflicted
+++ resolved
@@ -127,7 +127,6 @@
   });
 
   server.route({
-<<<<<<< HEAD
     method: 'GET',
     path: '/deck/{id}/slides',
     handler: handlers.getFlatSlides,
@@ -139,19 +138,6 @@
       },
       tags: ['api'],
       description: 'Get all slide'
-=======
-    method: 'PUT',
-    path: '/selectedSlides',
-    handler: handlers.getSelected,
-    config: {
-      validate: {
-	payload: Joi.object().keys({
-         selectedIDs: Joi.array().items(Joi.string().lowercase().alphanum().required())
-         }).requiredKeys('selectedIDs')
-      },
-      tags: ['api'],
-      description: 'Get selected slides'
->>>>>>> ab40b50d
     }
   });
 
