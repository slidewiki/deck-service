--- conflicted
+++ resolved
@@ -20,11 +20,9 @@
     height: Joi.number().integer().positive(),
 });
 
-<<<<<<< HEAD
 const slideTransition = Joi.string().valid('none', 'concave', 'convex', 'fade', 'slide', 'zoom');
-=======
+
 const educationLevel = Joi.string().regex(/^[0-9]{1,3}$/).description('The education level targeted by the deck using a code from ISCED 2011 standard');
->>>>>>> 16744124
 
 // TODO better organize joi validation models
 const apiModels = {};
