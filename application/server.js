'use strict';

const hapi = require('hapi'),
  co = require('./common');

const server = new hapi.Server();

let port = (!co.isEmpty(process.env.APPLICATION_PORT)) ? process.env.APPLICATION_PORT : 3000;
server.connection({
  port: port
});
let host = (!co.isEmpty(process.env.VIRTUAL_HOST)) ? process.env.VIRTUAL_HOST : server.info.host;

module.exports = server;

let plugins = [
  require('inert'),
  require('vision'), {
    register: require('good'),
    options: {
<<<<<<< HEAD
      reporters: [{
        reporter: require('good-console'),
        events: {
          request: '*',
          response: '*',
          log: '*',
          request: '*'
        }
      }]
=======
      ops: {
        interval: 1000
      },
      reporters: {
        console: [{
          module: 'good-squeeze',
          name: 'Squeeze',
          args: [{
            log: '*',
            response: '*',
            request: '*'
          }]
        }, {
          module: 'good-console'
        }, 'stdout']
      }
>>>>>>> 7ec7f576
    }
  }, {
    register: require('hapi-swagger'),
    options: {
      host: host,
      info: {
        title: 'Deck and Slide Management API',
        description: 'Powered by node, hapi, joi, hapi-swaggered, hapi-swaggered-ui and swagger-ui',
        version: '0.1.0'
      }
    }
  }
];

server.register(plugins, (err) => {
  if (err) {
    console.error(err);
    global.process.exit();
  } else {
    server.start(() => {
      server.log('info', 'Server started at ' + server.info.uri);
      require('./routes.js')(server);
    });
  }
});<|MERGE_RESOLUTION|>--- conflicted
+++ resolved
@@ -18,17 +18,6 @@
   require('vision'), {
     register: require('good'),
     options: {
-<<<<<<< HEAD
-      reporters: [{
-        reporter: require('good-console'),
-        events: {
-          request: '*',
-          response: '*',
-          log: '*',
-          request: '*'
-        }
-      }]
-=======
       ops: {
         interval: 1000
       },
@@ -45,7 +34,6 @@
           module: 'good-console'
         }, 'stdout']
       }
->>>>>>> 7ec7f576
     }
   }, {
     register: require('hapi-swagger'),
