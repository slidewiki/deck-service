--- conflicted
+++ resolved
@@ -1,9 +1,5 @@
 'use strict';
 
-<<<<<<< HEAD
-=======
-//This is our webserver framework (instead of express)
->>>>>>> 56f8183d
 const hapi = require('hapi'),
   co = require('./common');
 
@@ -52,10 +48,6 @@
   } else {
     server.start(() => {
       server.log('info', 'Server started at ' + server.info.uri);
-<<<<<<< HEAD
-=======
-      //Register routes
->>>>>>> 56f8183d
       require('./routes.js')(server);
     });
   }
