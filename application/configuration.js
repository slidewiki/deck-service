'use strict';

//read mongodb URL from /etc/hosts
let host = 'localhost';
<<<<<<< HEAD
var fs = require('fs');
var lines = fs.readFileSync('/etc/hosts').toString().split("\n");
for (var i in lines) {
  if (lines[i].startsWith('mongodb')) {
=======
let fs = require('fs');
let lines = fs.readFileSync('/etc/hosts').toString().split('\n');
for (let i in lines) {
  if (lines[i].startsWith('::1')) {
>>>>>>> a481e264
    const entrys = lines[i].split(' ');
    host = entrys[entrys.length - 1];
    console.log('found mongodb host', host);
  }
}

module.exports = {
  MongoDB: {
<<<<<<< HEAD
    URL: 'mongodb://localhost:27018/local',
    PORT: 27018,
=======
    PORT: 27017,
>>>>>>> a481e264
    HOST: host,
    NS: 'local',
    SLIDEWIKIDATABASE: 'slidewiki'
  }
};<|MERGE_RESOLUTION|>--- conflicted
+++ resolved
@@ -2,17 +2,10 @@
 
 //read mongodb URL from /etc/hosts
 let host = 'localhost';
-<<<<<<< HEAD
-var fs = require('fs');
-var lines = fs.readFileSync('/etc/hosts').toString().split("\n");
-for (var i in lines) {
+const fs = require('fs');
+const lines = fs.readFileSync('/etc/hosts').toString().split('\n');
+for (let i in lines) {
   if (lines[i].startsWith('mongodb')) {
-=======
-let fs = require('fs');
-let lines = fs.readFileSync('/etc/hosts').toString().split('\n');
-for (let i in lines) {
-  if (lines[i].startsWith('::1')) {
->>>>>>> a481e264
     const entrys = lines[i].split(' ');
     host = entrys[entrys.length - 1];
     console.log('found mongodb host', host);
@@ -21,12 +14,7 @@
 
 module.exports = {
   MongoDB: {
-<<<<<<< HEAD
-    URL: 'mongodb://localhost:27018/local',
-    PORT: 27018,
-=======
     PORT: 27017,
->>>>>>> a481e264
     HOST: host,
     NS: 'local',
     SLIDEWIKIDATABASE: 'slidewiki'
