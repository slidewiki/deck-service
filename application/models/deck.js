--- conflicted
+++ resolved
@@ -37,11 +37,10 @@
     language: {
         type: 'string'
     },
+
+    //NOTE: temporarily store themes with their name
     theme: {
-        type: 'object',
-        properties: {
-            default: objectid
-        }
+        type: 'string',
     },
 
 };
@@ -84,7 +83,6 @@
     },
     required: ['kind', 'ref']
 };
-<<<<<<< HEAD
 
 // same as contentItem, just remove some 'required' type attributes
 // used in deck revision change log
@@ -112,9 +110,6 @@
     },
 };
 
-// model how deck revision changes are saved in log
-const deckRevisionChange = {
-=======
 const editors = {
     type: 'object',
     properties: {
@@ -157,8 +152,9 @@
         }
     }
 };
-const deckRevision = {
->>>>>>> fdaabff0
+
+// model how deck revision changes are saved in log
+const deckRevisionChange = {
     type: 'object',
     properties: {
         operation: {
@@ -168,7 +164,7 @@
 
         timestamp: {
             type: 'string',
-            format: 'datetime',
+            format: 'date-time',
         },
 
         before: {
@@ -211,13 +207,6 @@
             type: 'number',
             minimum: 0
         },
-<<<<<<< HEAD
-=======
-        //NOTE: temporarily store themes with their name
-        theme: {
-            type: 'string',
-        },
->>>>>>> fdaabff0
         transition: {
             type: 'object',
             properties: {
@@ -306,41 +295,7 @@
                 required: ['id','revision']
             }
         }
-<<<<<<< HEAD
     }, trackedDeckRevisionProperties),
-    translated_from: { //if this deck_revision is a result of translation
-        type: 'object',
-        properties: {
-            status: {
-                type: 'string',
-                enum: ['original', 'google', 'revised', null]
-            },
-            source: {
-                type: 'object',
-                properties: {
-                    id: {
-                        type: 'number'
-                    },
-                    revision: {
-                        type: 'number'
-                    }
-                }
-            },
-            translator: {
-                type: 'object',
-                properties: {
-                    id: {
-                        type: 'number',
-                    },
-                    username:{
-                        type: 'string'
-                    }
-                }
-            }
-        }
-=======
->>>>>>> fdaabff0
-    },
     required: ['id', 'timestamp', 'user']
 };
 
@@ -356,7 +311,7 @@
 
         timestamp: {
             type: 'string',
-            format: 'datetime',
+            format: 'date-time',
         },
 
         before: {
@@ -469,40 +424,6 @@
                 }
             }
         },
-<<<<<<< HEAD
-        translated_from: { //if this deck is a result of translation
-            type: 'object',
-            properties: {
-                status: {
-                    type: 'string',
-                    enum: ['original', 'google', 'revised', null]
-                },
-                source: {
-                    type: 'object',
-                    properties: {
-                        id: {
-                            type: 'number'
-                        },
-                        revision: {
-                            type: 'number'
-                        }
-                    }
-                },
-                translator: {
-                    type: 'object',
-                    properties: {
-                        id: {
-                            type: 'number',
-                        },
-                        username:{
-                            type: 'string'
-                        }
-                    }
-                }
-            }
-        }
-    }, trackedDeckProperties),
-=======
         // TODO re-add some validation here after it is fixed on the service level, AND translation info schema is used
         // translated_from: { //if this deck is a result of translation
         //     type: 'object',
@@ -535,8 +456,7 @@
         //         }
         //     }
         // }
-    },
->>>>>>> fdaabff0
+    }, trackedDeckProperties),
     required: ['timestamp', 'user']
 };
 
