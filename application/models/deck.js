'use strict';

//require
let Ajv = require('ajv');
let ajv = Ajv({
    verbose: true,
    allErrors: true
    //v5: true  //enable v5 proposal of JSON-schema standard
}); // options can be passed, e.g. {allErrors: true}

//build schema
const objectid = {
    type: 'integer',
    maxLength: 24,
    minLength: 1
};
const contributor = {
    type: 'object',
    properties: {
        user: objectid,
        count: {
            type: 'integer',
            minimum: 1
        }
    },
    required: ['user']
};
//build schema
const contentItem = {
    type: 'object',
    properties: {
        order: {
            type: 'integer',
            minimum: 1
        },
        kind: {
            type: 'string',
            enum: ['deck', 'slide']
        },
        ref: {
            type: 'object',
            properties: {
                id: objectid,
                revision: {
                    type: 'integer',
                    minimum: 1
                } //if not given use the last revision
            },
            required: ['id']
        }
    },
    required: ['kind', 'ref']
};
const editors = {
    type: 'object',
    properties: {
        groups: {
            type: 'array',
            items: {
                type: 'object',
                properties: {
                    id: {
                        type: 'number'
                    },
                    name: {
                        type: 'string'
                    },
                    joined: {
                        type: 'string',
                        format: 'date-time'
                    }
                }
            }
        },
        users: {
            type: 'array',
            items: {
                type: 'object',
                properties: {
                    id: objectid,
                    username: {
                        type: 'string'
                    },
                    joined: {
                        type: 'string',
                        format: 'date-time'
                    },
                    picture: {
                        type: 'string'
                    }
                }
            }
        }
    }
};
const deckRevision = {
    type: 'object',
    properties: {
        id: { //increment with every new revision
            type: 'number',
            minimum: 1
        },
        title: {
            type: 'string'
        },
        timestamp: {
            type: 'string',
            format: 'date-time'
        },
        user: objectid,
        parent: {
            type: 'object',
            // properties: {
            //     id: {
            //         type: 'integer'
            //     },
            //     revision: {
            //         type: 'integer'
            //     }
            // }
        },
        popularity: {
            type: 'number',
            minimum: 0
        },
        theme: {
            type: 'object',
            properties: {
                default: objectid
            }
        },
        transition: {
            type: 'object',
            properties: {
                default: objectid
            }
        },
        comment: {
            type: 'string'
        },
        abstract: {
            type: 'string'
        },
        footer: {
            type: 'string'
        },
        // license: {
        //     type: 'string',
        //     enum: ['CC0', 'CC BY', 'CC BY-SA']
        // },
        isFeatured: {
            type: 'number'
        },
        priority: {
            type: 'number'
        },
        visibility: {
            type: 'boolean'
        },
        language: {
            type: 'string'
        },
        translation: {
            type: 'object',
            properties: {
                status: {
                    type: 'string',
                    enum: ['original', 'google', 'revised']
                },
                source: {
                    type: 'object'
                }
            }
        },
        tags: {
            type: 'array',
            items: {
                type: 'object',
                properties: {
                    tagName: {
                        type: 'string',
                    },
                    // TODO add other properties as well in sync with the tag-service
                },
            },
        },
        preferences: {
            type: 'array',
            items: {
                type: 'object'
            }
        },
        contentItems: {
            type: 'array',
            items: contentItem
        },
        dataSources: { //is filled out automatically from the slides
            type: 'array',
            items: {
                type: 'string'
            }
        },
        usage: {
            type: 'array',
            items: {
                type: 'object',
                properties: {
                    id: objectid,
                    revision: {
                        type: 'number',
                        minimum: 1
                    }
                },
                required: ['id','revision']
            }
        }
    },
    translated_from: { //if this deck_revision is a result of translation
        type: 'object',
        properties: {
            status: {
                type: 'string',
                enum: ['original', 'google', 'revised', null]
            },
            source: {
                type: 'object',
                properties: {
                    id: {
                        type: 'number'
                    },
                    revision: {
                        type: 'number'
                    }
                }
            },
            translator: {
                type: 'object',
                properties: {
                    id: {
                        type: 'number',
                    },
                    username:{
                        type: 'string'
                    }
                }
            }
        }
    },
    required: ['id', 'timestamp', 'user']
};
const deck = {
    type: 'object',
    properties: {
        timestamp: {
            type: 'string',
            format: 'date-time'
        },
        user: objectid,
<<<<<<< HEAD
        // // TODO include these here after validation is fixed across the service 
        // accessLevel: {
        //     type: 'string',
        //     enum: ['public', 'restricted', 'private']
        // },
        // editors: editors,
=======
>>>>>>> 939bb740

        // points to fork origin (only for forked decks)
        origin: {
            type: 'object',
            properties: {
                id: {
                    type: 'number',
                },
                revision: {
                    type: 'number',
                },
                title: {
                    type: 'string',
                },
            },
            required: ['id', 'revision'],
        },

        // kind: {
        //     type: 'string'
        // },
        description: {
            type: 'string'
        },
        // language: {
        //     type: 'string'
        // },
        // translation: {
        //     type: 'object'
        // },
        lastUpdate: {
            type: 'string',
            format: 'date-time'
        },
        revisions: {
            type: 'array',
            items: deckRevision
        },
        contributors: {
            type: 'array',
            items: {
                contributor
            }
        },
        active: {
            type: 'integer'
        },
        datasource: {
            type: 'string'
        },
        license: {
            type: 'string',
            enum: ['CC0', 'CC BY', 'CC BY-SA']
        },
        translations: { //put here all translations explicitly - deck ids
            type: 'array',
            items: {
                type: 'object',
                properties: {
                    language: {
                        type: 'string'
                    },
                    deck_id: objectid
                }
            }
        },
        translated_from: { //if this deck is a result of translation
            type: 'object',
            properties: {
                status: {
                    type: 'string',
                    enum: ['original', 'google', 'revised', null]
                },
                source: {
                    type: 'object',
                    properties: {
                        id: {
                            type: 'number'
                        },
                        revision: {
                            type: 'number'
                        }
                    }
                },
                translator: {
                    type: 'object',
                    properties: {
                        id: {
                            type: 'number',
                        },
                        username:{
                            type: 'string'
                        }
                    }
                }
            }
        }
    },
    required: ['timestamp', 'user']
};

//export
module.exports = ajv.compile(deck);<|MERGE_RESOLUTION|>--- conflicted
+++ resolved
@@ -256,15 +256,12 @@
             format: 'date-time'
         },
         user: objectid,
-<<<<<<< HEAD
         // // TODO include these here after validation is fixed across the service 
         // accessLevel: {
         //     type: 'string',
         //     enum: ['public', 'restricted', 'private']
         // },
         // editors: editors,
-=======
->>>>>>> 939bb740
 
         // points to fork origin (only for forked decks)
         origin: {
