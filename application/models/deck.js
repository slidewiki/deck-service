--- conflicted
+++ resolved
@@ -97,7 +97,7 @@
         abstract: {
             type: 'string'
         },
-        footer: { //why object?
+        footer: {
             type: 'string'
         },
         isFeatured: {
@@ -176,9 +176,9 @@
             format: 'datetime'
         },
         user: objectid,
-        kind: { // do not need it anymore
-            type: 'string'
-        },
+
+
+
         description: {
             type: 'string'
         },
@@ -196,7 +196,7 @@
                 type: 'string'
             }
         },
-<<<<<<< HEAD
+
         active: objectid,
         datasource: {
             type: 'string'
@@ -214,11 +214,6 @@
                 }
             }
         },
-=======
-        active: {
-            type: 'number'
-        }
->>>>>>> 6e6f73ef
     },
     required: ['timestamp', 'user']
 };
