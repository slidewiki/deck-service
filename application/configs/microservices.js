'use strict';

const co = require('../common');

module.exports = {
    'file': {
<<<<<<< HEAD
        uri: (!co.isEmpty(process.env.SERVICE_URL_FILE)) ? process.env.SERVICE_URL_FILE : 'http://fileservice',
        shareVolume: '/data/files'
    },
    'image': {
        uri: (!co.isEmpty(process.env.SERVICE_URL_IMAGE)) ? process.env.SERVICE_URL_IMAGE : 'http://imageservice',
    },
    'user': {
        uri: (!co.isEmpty(process.env.SERVICE_URL_USER)) ? process.env.SERVICE_URL_USER : 'http://userservice',
    },
=======
        uri: (!co.isEmpty(process.env.SERVICE_URL_FILE)) ? process.env.SERVICE_URL_FILE : 'http://fileservice'
    }
>>>>>>> 939bb740
};<|MERGE_RESOLUTION|>--- conflicted
+++ resolved
@@ -4,18 +4,9 @@
 
 module.exports = {
     'file': {
-<<<<<<< HEAD
         uri: (!co.isEmpty(process.env.SERVICE_URL_FILE)) ? process.env.SERVICE_URL_FILE : 'http://fileservice',
-        shareVolume: '/data/files'
-    },
-    'image': {
-        uri: (!co.isEmpty(process.env.SERVICE_URL_IMAGE)) ? process.env.SERVICE_URL_IMAGE : 'http://imageservice',
     },
     'user': {
         uri: (!co.isEmpty(process.env.SERVICE_URL_USER)) ? process.env.SERVICE_URL_USER : 'http://userservice',
     },
-=======
-        uri: (!co.isEmpty(process.env.SERVICE_URL_FILE)) ? process.env.SERVICE_URL_FILE : 'http://fileservice'
-    }
->>>>>>> 939bb740
 };