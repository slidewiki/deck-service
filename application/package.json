{
  "name": "deck-service",
  "version": "0.1.0",
  "description": "This service handles deck and slide management for slidewiki.",
  "repository": {
    "type": "git",
    "url": "https://github.com/slidewiki/Deck-Service"
  },
  "bugs": "https://github.com/slidewiki/Deck-Service/issues",
  "author": "Roy Meissner (https://rmeissn.github.io/)",
  "license": "MPL-2.0",
  "main": "server.js",
  "scripts": {
    "clean": "rm -R ./node_modules/ ./coverage/",
    "lint": "eslint -c .eslintrc ./**/*.js",
    "test": "npm run test:unit && npm run test:integration",
    "test:unit": "mocha ./tests/unit_*.js",
    "test:integration": "mocha ./tests/integration_*.js",
    "coverage": "istanbul cover _mocha --include-all-sources ./tests/*.js",
    "coverall": "npm run coverage && cat ./coverage/lcov.info | coveralls && rm -rf ./coverage",
    "countLOC": "sloc -f cli-table -k total,source,comment,empty -e node_modules\\|coverage ./",
    "countLOC:details": "sloc -f cli-table -d -e node_modules\\|coverage ./",
    "start:watch": "nodemon",
    "start:mongodb": "docker run -d --name mongotest -p 27018:27017 mongo",
    "stop:mongodb": "docker stop mongotest && docker rm mongotest"
  },
  "dependencies": {
<<<<<<< HEAD
    "ajv": "^4.0.5",
    "async": "^2.0.1",
    "boom": "^3.1.3",
    "database-cleaner": "^0.13.0",
    "good": "^7.0.0",
    "good-console": "^6.1.1",
    "good-squeeze": "^3.0.1",
    "hapi": "^13.4.0",
    "hapi-swagger": "^5.1.0",
    "he": "^1.1.0",
    "inert": "^4.0.0",
    "joi": "^8.1.0",
    "mongodb": "^2.1.19",
    "striptags": "^2.1.1",
    "vision": "^4.1.0"
=======
    "ajv": "^4.11.0",
    "boom": "^4.2.0",
    "database-cleaner": "^1.2.0",
    "good": "^7.1.0",
    "good-console": "^6.2.0",
    "good-squeeze": "^5.0.0",
    "hapi": "^16.1.0",
    "hapi-swagger": "^7.6.0",
    "inert": "^4.1.0",
    "joi": "^10.2.0",
    "mongodb": "^2.2.22",
    "vision": "^4.1.1"
>>>>>>> 436b9097
  },
  "engines": {
    "node": ">=6.9.0"
  },
  "devDependencies": {
    "chai": "^3.5.0",
    "chai-as-promised": "^6.0.0",
    "coveralls": "^2.11.15",
    "eslint": "^3.14.0",
    "eslint-plugin-promise": "^3.4.0",
    "istanbul": "^0.4.5",
    "mocha": "^3.2.0",
    "nodemon": "^1.11.0",
    "pre-commit": "^1.2.2",
    "sloc": "^0.2.0"
  },
  "pre-commit": [
    "lint"
  ]
}<|MERGE_RESOLUTION|>--- conflicted
+++ resolved
@@ -25,24 +25,8 @@
     "stop:mongodb": "docker stop mongotest && docker rm mongotest"
   },
   "dependencies": {
-<<<<<<< HEAD
-    "ajv": "^4.0.5",
+    "ajv": "^4.11.0",
     "async": "^2.0.1",
-    "boom": "^3.1.3",
-    "database-cleaner": "^0.13.0",
-    "good": "^7.0.0",
-    "good-console": "^6.1.1",
-    "good-squeeze": "^3.0.1",
-    "hapi": "^13.4.0",
-    "hapi-swagger": "^5.1.0",
-    "he": "^1.1.0",
-    "inert": "^4.0.0",
-    "joi": "^8.1.0",
-    "mongodb": "^2.1.19",
-    "striptags": "^2.1.1",
-    "vision": "^4.1.0"
-=======
-    "ajv": "^4.11.0",
     "boom": "^4.2.0",
     "database-cleaner": "^1.2.0",
     "good": "^7.1.0",
@@ -50,11 +34,12 @@
     "good-squeeze": "^5.0.0",
     "hapi": "^16.1.0",
     "hapi-swagger": "^7.6.0",
+    "he": "^1.1.0",
     "inert": "^4.1.0",
     "joi": "^10.2.0",
     "mongodb": "^2.2.22",
+    "striptags": "^2.1.1",
     "vision": "^4.1.1"
->>>>>>> 436b9097
   },
   "engines": {
     "node": ">=6.9.0"
