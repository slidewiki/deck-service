{
  "name": "deck-service",
  "version": "0.1.0",
  "description": "This service handles deck and slide management for slidewiki.",
  "repository": {
    "type": "git",
    "url": "https://github.com/slidewiki/Deck-Service"
  },
  "bugs": "https://github.com/slidewiki/Deck-Service/issues",
  "author": "Roy Meissner (https://rmeissn.github.io/)",
  "license": "MPL-2.0",
  "main": "server.js",
  "scripts": {
    "clean": "rm -R ./node_modules/ ./coverage/",
    "lint": "eslint -c .eslintrc ./**/*.js",
    "test": "npm run test:unit && npm run test:integration",
    "test:unit": "mocha ./tests/unit_*.js",
    "test:integration": "mocha ./tests/integration_*.js",
    "coverage": "istanbul cover _mocha --include-all-sources ./tests/*.js",
    "coverall": "npm run coverage && cat ./coverage/lcov.info | coveralls && rm -rf ./coverage",
    "countLOC": "sloc -f cli-table -k total,source,comment,empty -e node_modules\\|coverage ./",
    "countLOC:details": "sloc -f cli-table -d -e node_modules\\|coverage ./",
    "start:watch": "nodemon",
    "start:mongodb": "docker run -d --name mongotest -p 27018:27017 mongo",
    "stop:mongodb": "docker stop mongotest && docker rm mongotest"
  },
  "dependencies": {
    "ajv": "^4.11.0",
    "async": "^2.0.1",
<<<<<<< HEAD
    "boom": "^3.1.3",
    "database-cleaner": "^0.13.0",
    "good": "^7.0.0",
    "good-console": "^6.1.1",
    "good-squeeze": "^3.0.1",
    "hapi": "^13.4.0",
    "hapi-auth-jwt2": "^7.2.4",
    "hapi-swagger": "^5.1.0",
    "he": "^1.1.0",
    "inert": "^4.0.0",
    "joi": "^8.1.0",
    "js-sha512": "^0.2.2",
    "mongodb": "^2.1.19",
=======
    "boom": "^4.2.0",
    "database-cleaner": "^1.2.0",
    "good": "^7.1.0",
    "good-console": "^6.2.0",
    "good-squeeze": "^5.0.0",
    "hapi": "^16.1.0",
    "hapi-swagger": "^7.6.0",
    "he": "^1.1.0",
    "inert": "^4.1.0",
    "joi": "^10.2.0",
    "mongodb": "^2.2.22",
>>>>>>> df4e6827
    "striptags": "^2.1.1",
    "vision": "^4.1.1"
  },
  "engines": {
    "node": ">=6.9.0"
  },
  "devDependencies": {
    "chai": "^3.5.0",
    "chai-as-promised": "^6.0.0",
    "coveralls": "^2.11.15",
    "eslint": "^3.14.0",
    "eslint-plugin-promise": "^3.4.0",
    "istanbul": "^0.4.5",
    "mocha": "^3.2.0",
    "nodemon": "^1.11.0",
    "pre-commit": "^1.2.2",
    "sloc": "^0.2.0"
  },
  "pre-commit": [
    "lint"
  ]
}<|MERGE_RESOLUTION|>--- conflicted
+++ resolved
@@ -27,21 +27,6 @@
   "dependencies": {
     "ajv": "^4.11.0",
     "async": "^2.0.1",
-<<<<<<< HEAD
-    "boom": "^3.1.3",
-    "database-cleaner": "^0.13.0",
-    "good": "^7.0.0",
-    "good-console": "^6.1.1",
-    "good-squeeze": "^3.0.1",
-    "hapi": "^13.4.0",
-    "hapi-auth-jwt2": "^7.2.4",
-    "hapi-swagger": "^5.1.0",
-    "he": "^1.1.0",
-    "inert": "^4.0.0",
-    "joi": "^8.1.0",
-    "js-sha512": "^0.2.2",
-    "mongodb": "^2.1.19",
-=======
     "boom": "^4.2.0",
     "database-cleaner": "^1.2.0",
     "good": "^7.1.0",
@@ -53,7 +38,6 @@
     "inert": "^4.1.0",
     "joi": "^10.2.0",
     "mongodb": "^2.2.22",
->>>>>>> df4e6827
     "striptags": "^2.1.1",
     "vision": "^4.1.1"
   },
