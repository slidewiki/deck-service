--- conflicted
+++ resolved
@@ -12,21 +12,12 @@
   "main": "server.js",
   "scripts": {
     "clean": "rm -R ./node_modules/ ./coverage/",
-<<<<<<< HEAD
-    "lint": "eslint \"**/*.js\" \"bin/*\"",
-    "test": "NODE_ENV=test mocha ./tests/*.js",
-    "test:unit": "NODE_ENV=test mocha ./tests/unit_*.js",
-    "test:integration": "NODE_ENV=test mocha ./tests/integration_*.js",
-    "coverage": "istanbul cover _mocha --include-all-sources ./tests/*.js",
-    "coverall": "npm run coverage && cat ./coverage/lcov.info | coveralls && rm -rf ./coverage",
-=======
     "lint": "eslint -c .eslintrc \"**/*.js\" \"bin/*\"",
     "test": "NODE_ENV=test mocha --exit ./tests/*.js",
     "test:unit": "NODE_ENV=test mocha --exit ./tests/unit_*.js",
     "test:integration": "NODE_ENV=test mocha --exit ./tests/integration_*.js",
     "coverage": "nyc npm test",
     "coverall": "npm run coverage && nyc report --reporter=text-lcov | coveralls && rm -rf ./.nyc_output",
->>>>>>> edc98368
     "countLOC": "sloc -f cli-table -k total,source,comment,empty -e node_modules\\|coverage ./",
     "countLOC:details": "sloc -f cli-table -d -e node_modules\\|coverage ./",
     "start:watch": "nodemon",
