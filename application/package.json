{
  "name": "deck-service",
  "version": "0.1.0",
  "description": "This service handles deck and slide management for slidewiki.",
  "repository": {
    "type": "git",
    "url": "https://github.com/slidewiki/Deck-Service"
  },
  "bugs": "https://github.com/slidewiki/Deck-Service/issues",
  "author": "Roy Meissner (https://rmeissn.github.io/)",
  "license": "MPL-2.0",
  "main": "server.js",
  "scripts": {
    "clean": "rm -R ./node_modules/ ./coverage/",
    "lint": "eslint -c .eslintrc \"**/*.js\" \"bin/*\"",
    "test": "NODE_ENV=test npm run test:unit && npm run test:integration",
    "test:unit": "NODE_ENV=test mocha ./tests/unit_*.js",
    "test:integration": "NODE_ENV=test mocha ./tests/integration_*.js",
    "coverage": "istanbul cover _mocha --include-all-sources ./tests/*.js",
    "coverall": "npm run coverage && cat ./coverage/lcov.info | coveralls && rm -rf ./coverage",
    "countLOC": "sloc -f cli-table -k total,source,comment,empty -e node_modules\\|coverage ./",
    "countLOC:details": "sloc -f cli-table -d -e node_modules\\|coverage ./",
    "start:watch": "JOB_TYPES=translation nodemon",
    "worker:watch": "JOB_TYPES=translation nodemon worker.js",
    "start:mongodb": "docker run -d --name mongotest -p 27018:27017 mongo",
    "stop:mongodb": "docker stop mongotest && docker rm mongotest"
  },
  "dependencies": {
<<<<<<< HEAD
    "agenda": "^1.0.3",
    "ajv": "^4.11.0",
=======
    "ajv": "^5.1.0",
>>>>>>> c2fe5822
    "async": "^2.0.1",
    "boom": "^5.1.0",
    "database-cleaner": "^1.2.0",
    "good": "^7.2.0",
    "good-console": "^6.2.0",
    "good-squeeze": "^5.0.0",
    "hapi": "^16.4.0",
    "hapi-auth-jwt2": "^7.2.4",
    "hapi-swagger": "^7.6.0",
    "he": "^1.1.0",
    "immutable": "^3.8.1",
    "immutablediff": "^0.4.4",
    "inert": "^4.2.0",
    "joi": "^10.6.0",
    "lodash": "^4.17.4",
    "mongodb": "^2.2.28",
    "progress": "^2.0.0",
    "request": "^2.79.0",
    "request-promise-native": "^1.0.3",
    "striptags": "^2.1.1",
    "vision": "^4.1.0"
  },
  "engines": {
    "node": ">=6.11.0"
  },
  "devDependencies": {
    "chai": "^4.0.0",
    "chai-as-promised": "^7.0.0",
    "coveralls": "^2.13.0",
    "eslint": "^4.0.0",
    "eslint-plugin-promise": "^3.4.0",
    "istanbul": "^0.4.0",
    "mocha": "^3.4.0",
    "nodemon": "^1.11.0",
    "pre-commit": "^1.2.0",
    "sloc": "^0.2.0"
  },
  "pre-commit": [
    "lint"
  ]
}<|MERGE_RESOLUTION|>--- conflicted
+++ resolved
@@ -26,12 +26,8 @@
     "stop:mongodb": "docker stop mongotest && docker rm mongotest"
   },
   "dependencies": {
-<<<<<<< HEAD
     "agenda": "^1.0.3",
-    "ajv": "^4.11.0",
-=======
     "ajv": "^5.1.0",
->>>>>>> c2fe5822
     "async": "^2.0.1",
     "boom": "^5.1.0",
     "database-cleaner": "^1.2.0",
