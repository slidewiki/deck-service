--- conflicted
+++ resolved
@@ -904,19 +904,19 @@
                             insertedDuplicate = insertedDuplicate.ops[0];
                             insertedDuplicate.id = insertedDuplicate._id;
                             node = {title: insertedDuplicate.revisions[0].title, id: insertedDuplicate.id+'-'+insertedDuplicate.revisions[0].id, type: 'slide'};
-<<<<<<< HEAD
-
-                            let insertContentItemPromise = deckDB.insertNewContentItem(insertedDuplicate, slidePosition, parentID, 'slide', 1, userId, top_root_deck, addAction);
-                            let addToUsagePromise = slideDB.addToUsage({ref:{id:insertedDuplicate._id, revision: 1}, kind: 'slide'}, parentID.split('-'));
-
-                            Promise.all([insertContentItemPromise, addToUsagePromise]).then( () => {
-                                reply(node);
-                            }).catch( (err) => {
-                                request.log('error', err);
-                                reply(boom.badImplementation());
-                            });
-=======
->>>>>>> 2bb2ddf2
+//<<<<<<< SWIK-1287_TranslationUI_Improvements - as I understood, those lines were removed from the code, but still exist in my branch...
+
+//                             let insertContentItemPromise = deckDB.insertNewContentItem(insertedDuplicate, slidePosition, parentID, 'slide', 1, userId, top_root_deck, addAction);
+//                             let addToUsagePromise = slideDB.addToUsage({ref:{id:insertedDuplicate._id, revision: 1}, kind: 'slide'}, parentID.split('-'));
+
+//                             Promise.all([insertContentItemPromise, addToUsagePromise]).then( () => {
+//                                 reply(node);
+//                             }).catch( (err) => {
+//                                 request.log('error', err);
+//                                 reply(boom.badImplementation());
+//                             });
+//=======
+//>>>>>>> master
 
                             return deckDB.insertNewContentItem(insertedDuplicate, slidePosition, parentID, 'slide', 1, userId, top_root_deck, addAction)
                             .then((updatedDeckRevision) => {
