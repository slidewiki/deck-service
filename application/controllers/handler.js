/*
Handles the requests by executing stuff and replying to the client. Uses promises to get stuff done.
*/

'use strict';

const boom = require('boom'),
  slideDB = require('../database/slideDatabase'),
  deckDB = require('../database/deckDatabase'),
  co = require('../common');

let self = module.exports = {
  getSlide: function(request, reply) {
    //NOTE shall the response be cleaned or enhanced with values?
    slideDB.get(encodeURIComponent(request.params.id)).then((slide) => {
      if (co.isEmpty(slide))
        reply(boom.notFound());
      else
        //reply(co.rewriteID(slide));
        reply(slide);
    }).catch((error) => {
      request.log('error', error);
      reply(boom.badImplementation());
    });
  },

  //Get selected slides from database
  getSelected: function(request, reply) {
    slideDB.getSelected(request.payload)
    .then((slides) => {
      if (co.isEmpty(slides)) {
        reply(boom.notFound());
      } else {
        slides.forEach((slide) => {
          if (co.isEmpty(slide)) {
            reply(boom.notFound());
          } else {
            co.rewriteID(slide);
            let jsonReply = JSON.stringify(slides);
            reply(jsonReply);
          }
        });
      }
    }).catch((error) => {
      request.log('error', error);
      reply(boom.badImplementation());
    });
  },

  //Get All Slides from database
  getAllSlides: function(request, reply) {
    slideDB.getAllFromCollection()
      .then((slides) => {
        slides.forEach((slide) => {
          co.rewriteID(slide);
          //activity.author = authorsMap.get(activity.user_id);//insert author data
        });

        let jsonReply = JSON.stringify(slides);
        reply(jsonReply);

      }).catch((error) => {
        request.log('error', error);
        reply(boom.badImplementation());
      });
  },

  newSlide: function(request, reply) {
    //NOTE shall the response be cleaned or enhanced with values?
    slideDB.insert(request.payload).then((inserted) => {
      if (co.isEmpty(inserted.ops) || co.isEmpty(inserted.ops[0]))
        throw inserted;
      else{
        //deckDB.insertNewContentItem(inserted.ops[0], request.payload.position, request.payload.root_deck, 'slide');
        reply(co.rewriteID(inserted.ops[0]));
      }
    }).catch((error) => {
      request.log('error', error);
      reply(boom.badImplementation());
    });
  },

  updateSlide: function(request, reply) {
    //NOTE shall the payload and/or response be cleaned or enhanced with values?
    let slideId = request.params.id;

    slideDB.replace(encodeURIComponent(slideId.split('-')[0]), request.payload).then((replaced) => {
      //console.log('updated: ', replaced);
      if (co.isEmpty(replaced.value))
        throw replaced;
      else{
        slideDB.get(replaced.value._id).then((newSlide) => {
          deckDB.updateContentItem(newSlide, '', request.payload.root_deck, 'slide');
        });

        reply(replaced.value);
      }
    }).catch((error) => {
      request.log('error', error);
      reply(boom.badImplementation());
    });
  },

  updateNoRevisionSlide: function(request, reply) {
    //NOTE shall the payload and/or response be cleaned or enhanced with values?
    let slideId = request.params.id;

    slideDB.replaceNoRevision(encodeURIComponent(slideId), request.payload).then((replaced) => {
      //console.log('updated: ', replaced);
      if (co.isEmpty(replaced))
        throw replaced;
      else{
        // slideDB.get(replaced.value._id).then((newSlide) => {
        //   deckDB.updateContentItem(newSlide, '', request.payload.root_deck, 'slide');
        // });

        reply(replaced.value);
      }
    }).catch((error) => {
      request.log('error', error);
      reply(boom.badImplementation());
    });
  },

  revertSlideRevision: function(request, reply) {
    slideDB.get(encodeURIComponent(request.params.id), request.payload).then((slide) => {
      if (co.isEmpty(slide))
        throw slide;
      else{
        deckDB.updateContentItem(slide, parseInt(request.payload.revision_id), slide.deck, 'slide');
        reply(slide);
      }
    }).catch((error) => {
      request.log('error', error);
      reply(boom.badImplementation());
    });
  },

  getDeck: function(request, reply) {
    deckDB.get(encodeURIComponent(request.params.id)).then((deck) => {
      if (co.isEmpty(deck))
        reply(boom.notFound());
      else
        reply(deck);
    }).catch((error) => {
      request.log('error', error);
      reply(boom.badImplementation());
    });
  },
  newDeck: function(request, reply) {
    //NOTE shall the response be cleaned or enhanced with values?
    deckDB.insert(request.payload).then((inserted) => {
      if (co.isEmpty(inserted.ops) || co.isEmpty(inserted.ops[0]))
        throw inserted;
      else{
        //create a new slide inside the new deck        

        let newSlide = {
          'title': 'New slide',
          'content': '',
          'language': 'en',
          'license': 'CC0',
          //NOTE user_id should be retrieved from the frontend
          'user': inserted.ops[0].user,
          'root_deck': String(inserted.ops[0]._id),
          'position' : 1
        };
        slideDB.insert(newSlide)
        .then((insertedSlide) => {
          insertedSlide.ops[0].id = insertedSlide.ops[0]._id;
          deckDB.insertNewContentItem(insertedSlide.ops[0], 0, newSlide.root_deck, 'slide')
          .then((insertedContentItem) => {
            // if(typeof request.payload.root_deck !== 'undefined')
            //   deckDB.insertNewContentItem(inserted.ops[0], request.payload.position, request.payload.root_deck, 'deck');
            reply(co.rewriteID(inserted.ops[0]));
          });

        });
        //check if a root deck is defined, if yes, update its content items to reflect the new sub-deck

      }
    }).catch((error) => {
      request.log('error', error);
      reply(boom.badImplementation());
    });
  },

  updateDeck: function(request, reply) {
    //NOTE shall the payload and/or response be cleaned or enhanced with values?
    //or should be deckDB.replace?
    let deckId = request.params.id;
    deckDB.update(encodeURIComponent(deckId.split('-')[0]), request.payload).then((replaced) => {
      //console.log('updated: ', replaced);
      if (co.isEmpty(replaced.value))
        throw replaced;
      else
        reply(replaced.value);
    }).catch((error) => {
      request.log('error', error);
      reply(boom.badImplementation());
    });
  },

<<<<<<< HEAD
  updateDeckRevision: function(request, reply) {
    //NOTE shall the payload and/or response be cleaned or enhanced with values?
    deckDB.replace(encodeURIComponent(request.params.id), request.payload).then((replaced) => {
      if (co.isEmpty(replaced.value))
        throw replaced;
      else{
        if(request.payload.root_deck){
          deckDB.get(replaced.value._id).then((newDeck) => {
            deckDB.updateContentItem(newDeck, '', request.payload.root_deck, 'deck');
          });
        }
        reply(replaced.value);
      }
    }).catch((error) => {
      request.log('error', error);
      reply(boom.badImplementation());
    });
  },

  revertDeckRevision: function(request, reply) {
    deckDB.revert(encodeURIComponent(request.params.id), request.payload).then((reverted) => {
      if (co.isEmpty(reverted))
        throw reverted;
      else{
        if(reverted.value.deck !== null){
          deckDB.updateContentItem(reverted.value, parseInt(request.payload.revision_id), reverted.value.deck, 'deck');
        }
        reply(reverted);
      }
    }).catch((error) => {
      request.log('error', error);
      reply(boom.badImplementation());
    });
  },

=======
>>>>>>> ab40b50d
  //decktree
  getDeckTree: function(request, reply) {
    deckDB.getDeckTreeFromDB(request.params.id)
    .then((deckTree) => {
      reply(deckTree);
    });
  },

  createDeckTreeNode: function(request, reply) {
    //----mockup:start
    let node = {};
    //let rnd = Math.round(Math.random()*800) + 1;

    if(request.payload.nodeSpec.type === 'slide'){
      if(request.payload.nodeSpec.id && request.payload.nodeSpec.id !== '0'){
        //it means it is an existing node, we should retrieve the details then
        let spath = request.payload.selector.spath;
        let spathArray = spath.split(';');
        let parentID, parentPosition, slidePosition;
        if(spathArray.length > 1){

          let parentArrayPath = spathArray[spathArray.length-2].split(':');
          parentID = parentArrayPath[0];
          parentPosition = parseInt(parentArrayPath[1]);

        }
        else{
          parentID = request.payload.selector.id;
        }

        let slideArrayPath = spathArray[spathArray.length-1].split(':');
        slidePosition = parseInt(slideArrayPath[1])+1;
        let slideRevision = parseInt(request.payload.nodeSpec.id.split('-')[1])-1;
        module.exports.getSlide({'params' : {'id' : request.payload.nodeSpec.id.split('-')[0]}}, (slide) => {
          if(request.payload.nodeSpec.id === request.payload.selector.sid){
            //we must duplicate the slide
            let duplicateSlide = slide;
            duplicateSlide.parent = request.payload.nodeSpec.id;
            duplicateSlide.comment = 'Duplicate slide of ' + request.payload.nodeSpec.id;
            //copy the slide to a new duplicate
            slideDB.copy(duplicateSlide, slideRevision)
            .then((insertedDuplicate) => {
              //console.log(insertedDuplicate);
              insertedDuplicate = insertedDuplicate.ops[0];
              insertedDuplicate.id = insertedDuplicate._id;
              //node = {title: insertedDuplicate.revisions[slideRevision].title, id: insertedDuplicate.id+'-'+insertedDuplicate.revisions[slideRevision].id, type: 'slide'};
              node = {title: insertedDuplicate.revisions[0].title, id: insertedDuplicate.id+'-'+insertedDuplicate.revisions[0].id, type: 'slide'};
              deckDB.insertNewContentItem(insertedDuplicate, slidePosition, parentID, 'slide', 1);
              reply(node);
            });
          }
          else{
            //change position of the existing slide
            deckDB.insertNewContentItem(slide, slidePosition, parentID, 'slide', slideRevision+1);
            node = {title: slide.revisions[slideRevision].title, id: slide.id+'-'+slide.revisions[slideRevision].id, type: 'slide'};
            reply(node);
          }

        });

      }else{
        //need to make a new slide
        let spath = request.payload.selector.spath;
        let spathArray = spath.split(';');
        let parentID, parentPosition, slidePosition;
        if(spathArray.length > 1){

          let parentArrayPath = spathArray[spathArray.length-2].split(':');
          parentID = parentArrayPath[0];
          parentPosition = parseInt(parentArrayPath[1]);

        }
        else{
          parentID = request.payload.selector.id;
        }
        let slideArrayPath = spathArray[spathArray.length-1].split(':');
        slidePosition = parseInt(slideArrayPath[1])+1;
        if(request.payload.selector.stype === 'deck'){
          //selector is deck, we can get the root deck id directly
          parentID = request.payload.selector.sid;
          slidePosition = 0;
        }


        //NOTE we should call /slide/new
        let slide = {
          'title': 'New slide', //NOTE add title
          'content': '',
          'language': 'en',
          'license': 'CC0',
          //NOTE user_id should be retrieved from the frontend
          'user': request.payload.user,
          'root_deck': parentID,
          'position' : slidePosition
        };
        //NOTE update positions accordingly
        module.exports.newSlide({'payload' : slide}, (createdSlide) => {
          node = {title: createdSlide.revisions[0].title, id: createdSlide.id+'-'+createdSlide.revisions[0].id, type: 'slide'};
          deckDB.insertNewContentItem(createdSlide, slidePosition, parentID, 'slide');
          //we have to return from the callback, else empty node is returned because it is updated asynchronously
          reply(node);
        });


      }
    }else{
      if(request.payload.nodeSpec.id && request.payload.nodeSpec.id !== '0'){
        //it means it is an existing node
        let spath = request.payload.selector.spath;
        let spathArray = spath.split(';');
        let parentID, parentPosition, deckPosition;
        if(spathArray.length > 1){

          let parentArrayPath = spathArray[spathArray.length-2].split(':');
          parentID = parentArrayPath[0];
          parentPosition = parseInt(parentArrayPath[1]);

        }
        else{
          parentID = request.payload.selector.id;
        }

        let deckArrayPath = spathArray[spathArray.length-1].split(':');
        deckPosition = parseInt(deckArrayPath[1])+1;
        let deckRevision = parseInt(request.payload.nodeSpec.id.split('-')[1])-1;

        module.exports.getDeck({'params': {'id' : request.payload.nodeSpec.id}}, (deck) => {
          deckDB.insertNewContentItem(deck, deckPosition, parentID, 'deck', deckRevision+1);
          //we have to return from the callback, else empty node is returned because it is updated asynchronously
          module.exports.getDeckTree({'params': {'id' : deck.id}}, (deckTree) => {
            reply(deckTree);
          });

        });


      }else{

        //need to make a new deck
        let spath = request.payload.selector.spath;
        let spathArray = spath.split(';');
        let parentID, parentPosition, deckPosition;
        if(spathArray.length > 1){

          let parentArrayPath = spathArray[spathArray.length-2].split(':');
          parentID = parentArrayPath[0];
          parentPosition = parseInt(parentArrayPath[1]);

        }
        else{
          parentID = request.payload.selector.id;
        }

        let deckArrayPath = spathArray[spathArray.length-1].split(':');
        deckPosition = parseInt(deckArrayPath[1])+1;
        //NOTE we should call /slide/new
        let deck = {
          'description': '',
          'title': 'New deck', //NOTE add title
          'content': '',
          'language': 'en',
          'license': 'CC0',
          //NOTE user_id should be retrieved from the frontend
          'user': request.payload.user,
          'root_deck': parentID,
          'position' : deckPosition
        };

        //NOTE update positions accordingly
        module.exports.newDeck({'payload' : deck}, (createdDeck) => {
          if(typeof parentID !== 'undefined')
            deckDB.insertNewContentItem(createdDeck, deckPosition, parentID, 'deck');
          //we have to return from the callback, else empty node is returned because it is updated asynchronously
          module.exports.getDeckTree({'params': {'id' : createdDeck.id}}, (deckTree) => {
            reply(deckTree);
          });

        });
      }
    }
    //----mockup:end
    //reply(node);
  },

  renameDeckTreeNode: function(request, reply) {
    //NOTE check if it is deck or slide
    if(request.payload.selector.stype === 'deck'){
      deckDB.rename(encodeURIComponent(request.payload.selector.sid), request.payload.name).then((renamed) => {
        if (co.isEmpty(renamed.value))
          throw renamed;
        else
          reply(renamed.value);
      }).catch((error) => {
        request.log('error', error);
        reply(boom.badImplementation());
      });
    }else {
      slideDB.rename(encodeURIComponent(request.payload.selector.sid), request.payload.name).then((renamed) => {
        if (co.isEmpty(renamed.value))
          throw renamed;
        else
          reply(renamed.value);
      }).catch((error) => {
        request.log('error', error);
        reply(boom.badImplementation());
      });
    }

    //reply({'msg': 'node name got updated. New node name is: ' + request.payload.name});
  },

  deleteDeckTreeNode: function(request, reply) {
    //NOTE no removal in the DB, just unlink from content items, and update the positions of the other elements
    let spath = request.payload.selector.spath;
    let spathArray = spath.split(';');
    let parentID, parentPosition, itemPosition;
    if(spathArray.length > 1){

      let parentArrayPath = spathArray[spathArray.length-2].split(':');
      parentID = parentArrayPath[0];
      parentPosition = parentArrayPath[1];

    }
    else{
      parentID = request.payload.selector.id;
    }

    let itemArrayPath = spathArray[spathArray.length-1].split(':');
    itemPosition = itemArrayPath[1];
    //NOTE removes item in given position -- do we have to validate with sid ?
    deckDB.removeContentItem(itemPosition, parentID)
    .then((removed) => {
      reply(removed);
    });
  },

  getFlatSlides: function(request, reply){
    deckDB.getFlatSlidesFromDB(request.params.id)
    .then((deckTree) => {
      reply(deckTree);
    });
  }
};<|MERGE_RESOLUTION|>--- conflicted
+++ resolved
@@ -24,29 +24,6 @@
     });
   },
 
-  //Get selected slides from database
-  getSelected: function(request, reply) {
-    slideDB.getSelected(request.payload)
-    .then((slides) => {
-      if (co.isEmpty(slides)) {
-        reply(boom.notFound());
-      } else {
-        slides.forEach((slide) => {
-          if (co.isEmpty(slide)) {
-            reply(boom.notFound());
-          } else {
-            co.rewriteID(slide);
-            let jsonReply = JSON.stringify(slides);
-            reply(jsonReply);
-          }
-        });
-      }
-    }).catch((error) => {
-      request.log('error', error);
-      reply(boom.badImplementation());
-    });
-  },
-
   //Get All Slides from database
   getAllSlides: function(request, reply) {
     slideDB.getAllFromCollection()
@@ -153,7 +130,7 @@
       if (co.isEmpty(inserted.ops) || co.isEmpty(inserted.ops[0]))
         throw inserted;
       else{
-        //create a new slide inside the new deck        
+        //create a new slide inside the new deck
 
         let newSlide = {
           'title': 'New slide',
@@ -201,7 +178,6 @@
     });
   },
 
-<<<<<<< HEAD
   updateDeckRevision: function(request, reply) {
     //NOTE shall the payload and/or response be cleaned or enhanced with values?
     deckDB.replace(encodeURIComponent(request.params.id), request.payload).then((replaced) => {
@@ -237,8 +213,6 @@
     });
   },
 
-=======
->>>>>>> ab40b50d
   //decktree
   getDeckTree: function(request, reply) {
     deckDB.getDeckTreeFromDB(request.params.id)
