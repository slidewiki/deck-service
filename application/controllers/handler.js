--- conflicted
+++ resolved
@@ -1361,7 +1361,6 @@
                 reply(slideCount);
             }
         });
-<<<<<<< HEAD
     },
 
     getDeckTags: function(request, reply){
@@ -1422,10 +1421,7 @@
             request.log('error', error);
             reply(boom.badImplementation());
         });
-    },
-=======
     }
->>>>>>> c74d49b5
 };
 
 //creates a thumbnail for a given slide
