'use strict';

const _ = require('lodash');

const boom = require('boom');
const deckDB = require('../database/deckDatabase');
const groupDB = require('../database/groupsDatabase');
const userService = require('../services/user');
const querystring = require('querystring');

let self = module.exports = {

    // TODO improve the response object
    listDecks: function(request, reply) {
<<<<<<< HEAD
        let options = _.pick(request.query, 'idOnly', 'rootsOnly', 'sort', 'page', 'pageSize', 'user', 'roles', 'status');
        let query = _.pick(request.query, 'user');

        // HACK: when idOnly is set, user service needs to find all decks of a user, including hidden ones
        if (options.idOnly) {
            // if we want only ids, we return *all* deck ids
            delete options.pageSize;

            // so we ignore ALL other input
            return countAndList(query, options).then((response) => {
                reply(response);
            }).catch((err) => {
                if (err.isBoom) return reply(err);
                request.log('error', err);
                reply(boom.badImplementation());
            });
        }

        // the roles, status parameters have priviliged semantics:
        let roles = request.query.roles && request.query.roles.split(',') || [];
        let currentUser = request.auth.credentials && request.auth.credentials.userid;

        // we need to figure out the edit rights of the current user if:
        //   we ask for editable decks owned by others, or:
        //   we ask for non-public decks owned by others
        let isPrivileged = (currentUser && currentUser !== query.user) && (roles.includes('editor') || request.query.status !== 'public');
        if (!isPrivileged) {
            // we are either asking for own decks, or are not authenticated,
            // or we are asking for public decks in general and no editor is in roles
            if (currentUser && currentUser === query.user) {
                if (request.query.status === 'public') {
                    query.hidden = { $in: [false, null] };
                } else if (request.query.status === 'hidden') {
                    query.hidden = true;
                } // else indifferent ('all')
            } else {
                // if not asking for our own decks, we can only view public ones:
                query.hidden = { $in: [false, null] };
=======
        let options = _.pick(request.query, 'user', 'idOnly', 'rootsOnly', 'roles', 'sort', 'page', 'pageSize');

        if(request.query.roles){

            let roles = request.query.roles.split(',');

            if(request.auth.credentials && roles.includes('editor') &&
                request.auth.credentials.userid === request.query.user){

                return userService.fetchGroupsForUser(request.query.user, request.auth.token).then( (usergroups) => {
                    let conditions = [{
                        'editors.groups.id': { $in: usergroups }
                    },
                    {
                        'editors.users.id': request.query.user
                    }];
                    let query = '';

                    if(request.query.user && roles.includes('owner')){
                        conditions.push({
                            user: request.query.user
                        });
                        query = { $or: conditions };
                    }else{
                        query = {
                            $and: [
                                {
                                    user: {
                                        $not : { $eq: request.query.user }
                                    }
                                },
                                {
                                    $or: conditions
                                }
                            ]
                        };
                    }

                    return countAndList(query, options).then( (response) => {
                        reply(response);
                    });

                }).catch( (err) => {
                    if (err.isBoom) return reply(err);
                    request.log('error', err);
                    reply(boom.badImplementation());
                });
>>>>>>> 01bea0d0
            }

            return countAndList(query, options).then((response) => {
                reply(response);
            }).catch((err) => {
                if (err.isBoom) return reply(err);
                request.log('error', err);
                reply(boom.badImplementation());
            });

        }

        // at this point we assert that we have authentication and query.user is NOT the same as currentUser
        // we also assert that we are either requesting for editable OR non-public decks
        // either way, we need to first get the list of groups current user belongs to 
        return userService.fetchGroupsForUser(currentUser, request.auth.token).then((usergroups) => {
            // this will hold whatever we can access
            let rolesConditions = [];
            if (roles.includes('editor')) {
                rolesConditions.push({ 'editors.groups.id': { $in: usergroups } });
                rolesConditions.push({ 'editors.users.id': currentUser });
            }

            if (roles.includes('owner')) {
                rolesConditions.push({ user: currentUser });
            } else if (roles.includes('editor') && !query.user) {
                // exclude currentUser from owners unless a (different) user is set
                query.user = { $ne: currentUser };
            }

            // hidden decks query part: can show any editable ones (by any user), or owned ones
            let hiddenQuery = {  hidden: true, };
            if (_.isEmpty(rolesConditions)) {
                hiddenQuery.$or = [
                    { 'editors.groups.id': { $in: usergroups } },
                    { 'editors.users.id': currentUser },
                    { user: currentUser },
                ];
            } else {
                // roles conditions always allow for accessing hidden decks
                hiddenQuery.$or = rolesConditions;
            }

            // public decks are always accessible
            let publicQuery = {
                hidden: { $in: [false, null] },
            };

            if (request.query.status === 'public') {
                Object.assign(query, publicQuery);
                // should be non-empty anyway, but better safe than sorry
                if (!_.isEmpty(rolesConditions)) {
                    query.$or = rolesConditions;
                }
            } else if (request.query.status === 'hidden') {
                // non-empty rolesConditions are already in hiddenQuery
                Object.assign(query, hiddenQuery);
            } else {
                // any
                if (_.isEmpty(rolesConditions)) {
                    query.$or = [
                        publicQuery,
                        hiddenQuery,
                    ];
                } else {
                    // non-empty rolesConditions are already in hiddenQuery
                    // roles conditions always allow for accessing hidden decks,
                    // so no need to add any special 'hidden' queries
                    query.$or = rolesConditions;
                }
            }

            return countAndList(query, options).then( (response) => {
                reply(response);
            });

        }).catch( (err) => {
            if (err.isBoom) return reply(err);
            request.log('error', err);
            reply(boom.badImplementation());
        });

    },

    getDeckOwners: function(request, reply) {
        let query = {};
        if (request.query.user) {
            query.user = { $in: request.query.user.split(',').map((u) => parseInt(u)) };
        }

        deckDB.getDeckOwners(query).then((users) => {
            reply(users);
        }).catch((err) => {
            request.log('error', err);
            reply(boom.badImplementation());
        });

    },

    listGroupDecks: function(request, reply) {
        let groupId = request.params.id;

        // we need to also check visibility of decks listed
        let currentUser = request.auth.credentials && request.auth.credentials.userid;
        groupDB.get(groupId).then((group) => {
            if (!group) throw boom.notFound();

            let query = { _id: { $in: group.decks } };
            // check user permissions (currentUser can be empty here)
            return groupDB.userPermissions(groupId, currentUser, request.auth.token).then((perms) => {
                if (!perms.edit) {
                    // only return public decks
                    query.hidden = { $in: [false, null] };
                }

                // list the decks and forward the deck order for reordering
                return deckDB.list(query).then((decks) => {
                    // let's sort the decks (happens in-place)
                    decks.sort((a, b) => {
                        // order is the same as in the group.decks array
                        return group.decks.indexOf(a._id) - group.decks.indexOf(b._id);
                    });

                    // let's also transform them
                    reply(decks.map((d) => transform(d)));
                });

            });

        }).catch((err) => {
            if (err.isBoom) return reply(err);
            request.log('error', err);
            reply(boom.badImplementation());
        });

    },

};

function countAndList(query, options){
    options.countOnly = true;
    return deckDB.list(query, options).then( (result) => {

        delete options.countOnly;
        let totalCount = (result.length === 0) ? 0 : result[0].totalCount;

        return deckDB.list(query, options).then((decks) => {
            let items = decks.map((deck) => {
                return (options.idOnly) ? { _id: deck._id } : transform(deck);
            });

            if (!options.pageSize) {
                return items;
            }

            // form links for previous and next results
            let links = {};
            let page = options.page;

            if(options.page > 1){
                options.page = page - 1;
                links.previous = `/decks?${querystring.stringify(options)}`;
            }

            if(options.page * options.pageSize < totalCount){
                options.page = page + 1;
                links.next = `/decks?${querystring.stringify(options)}`;
            }

            let response = {};
            response._meta = {
                page: page,
                pageSize: options.pageSize,
                totalCount: totalCount,
                sort: options.sort,
                status: options.status,
                links: links
            };
            response.items = items;
            return response;
        });
    });
}

function transform(deck){
    let metadata = {};
    metadata._id = deck._id;

    metadata.owner = deck.user;
    metadata.timestamp = deck.timestamp;
    metadata.description = deck.description;
    metadata.lastUpdate = deck.lastUpdate;
    metadata.tags = deck.tags;
    metadata.translation = deck.translation;
    metadata.countRevisions = deck.countRevisions;
    metadata.active = deck.active;
    metadata.hidden = deck.hidden;

    // only active revision is returned
    let revision = deck.revisions;

    metadata.title = revision.title;
    metadata.comment = revision.comment;
    metadata.abstract = revision.abstract;
    metadata.license = revision.license;
    metadata.priority = revision.priority;
    metadata.visibility = revision.visibility;
    if (revision.language){
        metadata.language = revision.language.length === 2 ? revision.language : revision.language.substring(0, 2);
    }else{
        metadata.language = 'en';
    }
    metadata.translation = revision.translation;
    metadata.tags = revision.tags;
    metadata.parent = revision.parent;
    metadata.theme = revision.theme;
    metadata.allowMarkdown = revision.allowMarkdown;

    // get first slide
    metadata.firstSlide = deckDB.getFirstSlide(revision);

    return metadata;
}<|MERGE_RESOLUTION|>--- conflicted
+++ resolved
@@ -12,7 +12,6 @@
 
     // TODO improve the response object
     listDecks: function(request, reply) {
-<<<<<<< HEAD
         let options = _.pick(request.query, 'idOnly', 'rootsOnly', 'sort', 'page', 'pageSize', 'user', 'roles', 'status');
         let query = _.pick(request.query, 'user');
 
@@ -51,55 +50,6 @@
             } else {
                 // if not asking for our own decks, we can only view public ones:
                 query.hidden = { $in: [false, null] };
-=======
-        let options = _.pick(request.query, 'user', 'idOnly', 'rootsOnly', 'roles', 'sort', 'page', 'pageSize');
-
-        if(request.query.roles){
-
-            let roles = request.query.roles.split(',');
-
-            if(request.auth.credentials && roles.includes('editor') &&
-                request.auth.credentials.userid === request.query.user){
-
-                return userService.fetchGroupsForUser(request.query.user, request.auth.token).then( (usergroups) => {
-                    let conditions = [{
-                        'editors.groups.id': { $in: usergroups }
-                    },
-                    {
-                        'editors.users.id': request.query.user
-                    }];
-                    let query = '';
-
-                    if(request.query.user && roles.includes('owner')){
-                        conditions.push({
-                            user: request.query.user
-                        });
-                        query = { $or: conditions };
-                    }else{
-                        query = {
-                            $and: [
-                                {
-                                    user: {
-                                        $not : { $eq: request.query.user }
-                                    }
-                                },
-                                {
-                                    $or: conditions
-                                }
-                            ]
-                        };
-                    }
-
-                    return countAndList(query, options).then( (response) => {
-                        reply(response);
-                    });
-
-                }).catch( (err) => {
-                    if (err.isBoom) return reply(err);
-                    request.log('error', err);
-                    reply(boom.badImplementation());
-                });
->>>>>>> 01bea0d0
             }
 
             return countAndList(query, options).then((response) => {
@@ -271,7 +221,7 @@
 
             let response = {};
             response._meta = {
-                page: page,
+                page: page, 
                 pageSize: options.pageSize,
                 totalCount: totalCount,
                 sort: options.sort,
