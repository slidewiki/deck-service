'use strict';

const helper = require('./helper'),
    oid = require('mongodb').ObjectID,
    striptags = require('striptags'),
    deckModel = require('../models/deck.js');

let async = require('async');

let self = module.exports = {
    get: function(identifier) {
        identifier = String(identifier).split('-')[0];
        return helper.connectToDatabase()
        .then((db) => db.collection('decks'))
        .then((col) => col.findOne({
            _id: parseInt(identifier.split('-')[0])
        })
        .then((found) => {
            let parsed = identifier.split('-');
            if(parsed.length === 1){
                return found;
            }
            else{
                // let revision = found.revisions[parseInt(parsed[1])-1];
                // revision.id = identifier;
                // revision.kind = 'deck';
                // return revision;
                let revision = found.revisions[parseInt(parsed[1])-1];
                found.revisions = [revision];
                return found;
            }
        })
    );
    },

    insert: function(deck) {
        return helper.connectToDatabase()
        .then((db) => helper.getNextIncrementationValueForCollection(db, 'decks'))
        .then((newId) => {
            return helper.connectToDatabase()
            .then((db2) => db2.collection('decks'))
            .then((col) => {
                let valid = false;
                deck._id = newId;
                if(typeof deck.root_deck !== 'undefined'){
                    deck.root_deck = deck.root_deck.split('-')[0];
                }
                else {
                    deck.root_deck = null;
                }

                try {
                    const convertedDeck = convertToNewDeck(deck);
                    //console.log(convertedDeck);
                    valid = deckModel(convertedDeck);
                    if (!valid) {
                        return deckModel.errors;
                    }

                    return col.insertOne(convertedDeck);
                } catch (e) {
                    console.log('validation failed', e);
                }
                return;
            });
        });
    },

    update: function(deck) {    //when no new revision is needed..
        return helper.connectToDatabase()
        .then((db) => db.collection('decks'))
        .then((col) => col.findOneAndUpdate({
            _id: deck.id
        }, deck));
    },

    rename: function(deck_id, newName){
        let deckId = deck_id.split('-')[0];
        return helper.connectToDatabase()
        .then((db) => db.collection('decks'))
        .then((col) => col.findOne({_id: parseInt(deckId)})
        .then((deck) => {
            deck.revisions[deck_id.split('-')[1]-1].title = newName;
            return col.findOneAndUpdate({_id: parseInt(deckId)}, deck);
        }));
    },


    replace: function(id, deck) {
        return helper.connectToDatabase()
        .then((db) => db.collection('decks'))
        .then((col) => {
            return col.findOne({_id: parseInt(id)})
            .then((existingDeck) => {
                const maxRevisionId = existingDeck.revisions.reduce((prev, curr) => {
                    if (curr.id > prev)
                        return curr.id;
                    else
                        return prev;
                }, 1);
                let valid = false;
                const newRevisionId = parseInt(maxRevisionId)+1;
                //must get previously active revision and copy content items to new revision
                let activeRevisionIndex = getActiveRevision(existingDeck);
                let content_items = existingDeck.revisions[activeRevisionIndex].contentItems;
                const deckWithNewRevision = convertDeckWithNewRevision(deck, newRevisionId, content_items);
                try {
                    valid = deckModel(deckWithNewRevision);

                    if (!valid) {
                        return deckModel.errors;
                    }

                    return col.findOneAndUpdate({
                        _id: parseInt(id)
                    }, {$set: {active : newRevisionId}, $push: { revisions: deckWithNewRevision.revisions[0] } });
                } catch (e) {
                    console.log('validation failed', e);
                }
                return;
            });
        });
    },

    insertNewContentItem: function(citem, position, root_deck, ckind, citem_revision_id){
        if(typeof citem_revision_id === 'undefined'){
            citem_revision_id = parseInt(1);
        }
        else{
            citem_revision_id = parseInt(citem_revision_id);
        }
        let root_deck_path = root_deck.split('-');
        return helper.connectToDatabase()
        .then((db) => db.collection('decks'))
        .then((col) => {
            return col.findOne({_id: parseInt(root_deck_path[0])})
            .then((existingDeck) => {
                //TODO must check if the root_deck comes with a revision id or not, and get the element accordingly
                let activeRevisionId = existingDeck.active;
                if(root_deck_path.length > 1){
                    activeRevisionId = root_deck_path[1];
                }
                if(position && position > 0){
                    let citems = existingDeck.revisions[activeRevisionId-1].contentItems;
                    for(let i = position-1; i < citems.length; i++){
                        citems[i].order = parseInt(citems[i].order)+1;
                    }

                    let newCitem = {
                        order: parseInt(position),
                        kind: ckind,
                        ref : {
                            id: String(citem.id),
                            revision:citem_revision_id
                        }
                    };
                    citems.splice(position-1, 0, newCitem);
                    existingDeck.revisions[activeRevisionId-1].contentItems = citems;
                    col.save(existingDeck);
                }
                else{
                    col.findOneAndUpdate({
                        _id: parseInt(root_deck_path[0]),  revisions : {$elemMatch: {id: parseInt(activeRevisionId)}}  },
                        {
                            $push: {
                                'revisions.$.contentItems': {
                                    order: parseInt(getOrder(existingDeck.revisions[activeRevisionId-1]))+1,
                                    kind: ckind,
                                    ref : {
                                        id: String(citem.id),
                                        revision:citem_revision_id
                                    }
                                }
                            }
                        }
                    );
                }
                //existingDeck.revisions[activeRevisionId-1]
            });
        });

    },

    removeContentItem: function(position, root_deck){
        let root_deck_path = root_deck.split('-');
        return helper.connectToDatabase()
        .then((db) => db.collection('decks'))
        .then((col) => {
            return col.findOne({_id: parseInt(root_deck_path[0])})
            .then((existingDeck) => {
                //TODO must check if the root_deck comes with a revision id or not, and get the element accordingly
                let activeRevisionId = existingDeck.active;
                if(root_deck_path.length > 1){
                    activeRevisionId = root_deck_path[1];
                }
                let citems = existingDeck.revisions[activeRevisionId-1].contentItems;
                for(let i = position-1; i < citems.length; i++){
                    citems[i].order = citems[i].order-1;
                }
                //remove reference from item to root deck, and from deck to removed item
                let itemId = citems[position-1].ref.id;
                col.findOneAndUpdate({_id: parseInt(itemId)}, {'$set' : {'deck' : null}});
                citems.splice(position-1, 1);
                existingDeck.revisions[activeRevisionId-1].contentItems = citems;
                col.save(existingDeck);

            });
        });
    },


    updateContentItem: function(citem, revertedRevId, root_deck, ckind){ //can be used for reverting or updating
        let rootArray = root_deck.split('-');

        helper.connectToDatabase()
        .then((db) => db.collection('decks'))
        .then((col) => {
            col.findOne({_id: parseInt(rootArray[0])})
            .then((existingDeck) => {
                let newRevId = getNewRevisionID(citem);
                if(revertedRevId !== ''){
                    newRevId = revertedRevId;
                }
                let rootRev = existingDeck.active;
                if(rootArray.length > 1){
                    rootRev = rootArray[1];
                }
                for(let i = 0; i < existingDeck.revisions.length; i++) {
                    if(existingDeck.revisions[i].id === parseInt(rootRev)) {

                        for(let j = 0; j < existingDeck.revisions[i].contentItems.length; j++) {
                            if(existingDeck.revisions[i].contentItems[j].ref.id === String(citem._id)) {
                                existingDeck.revisions[i].contentItems[j].ref.revision = newRevId;
                            }
                            else continue;
                        }
                    }
                    else continue;
                }
                col.save(existingDeck);
            });
        });
    },


    revert: function(deck_id, deck){ //this can actually revert to past and future revisions
        //NOTE must add validation on deck id
        return helper.connectToDatabase()
        .then((db) => db.collection('decks'))
        .then((col) => {
            return col.findOneAndUpdate({_id: parseInt(deck_id)}, {'$set' : {'active' : parseInt(deck.revision_id)}});
        });
    },


    getDeckTreeFromDB: function(deck_id){
        let deckTree;
        let revision_id = -1;
        let decktreesplit = String(deck_id).split('-');
        if(decktreesplit.length > 1){
            deck_id = decktreesplit[0];
            revision_id = decktreesplit[1]-1;
        }
        return helper.connectToDatabase()
        .then((db) => db.collection('decks'))
        .then((col) => {
            return col.findOne({_id: parseInt(deck_id)})
            .then((deck) => {
                if(revision_id === -1){
                    revision_id = deck.active-1;
                }
                deckTree = { title: striptags(deck.revisions[revision_id].title), id: deck_id+'-'+(revision_id+1), type: 'deck', children: []};


                return new Promise(function(resolve, reject) {
                    async.eachSeries(deck.revisions[revision_id].contentItems, function(citem, callback){
                        if(citem.kind === 'slide'){
                            helper.connectToDatabase()
                            .then((db) => db.collection('slides'))
                            .then((col) => {
                                col.findOne({_id: parseInt(citem.ref.id)})
                                .then((slide) => {
                                    let slide_revision = citem.ref.revision-1;
                                    deckTree.children.push({title: striptags(slide.revisions[slide_revision].title), id: slide._id+'-'+slide.revisions[slide_revision].id, type: 'slide'});
                                    callback();
                                });
                            });
                        }
                        else{
                            col.findOne({_id: parseInt(citem.ref.id)})
                            .then((innerDeck) => {

                                module.exports.getDeckTreeFromDB(innerDeck._id+'-'+citem.ref.revision)
                                .then((res) => {
                                    deckTree.children.push(res);
                                    callback();
                                });
                            });
                        }
                    },function(err){
                        resolve(deckTree);
                    });

<<<<<<< HEAD
=======
        return new Promise(function(resolve, reject) {
          async.eachSeries(deck.revisions[revision_id].contentItems, function(citem, callback){
            if(citem.kind === 'slide'){
              col.findOne({_id: parseInt(citem.ref.id)})
              .then((slide) => {
                let slide_revision = citem.ref.revision-1;
                deckTree.children.push({title: slide.revisions[slide_revision].title, content: slide.revisions[slide_revision].content, speakernotes: slide.revisions[slide_revision].speakernotes, id: slide._id+'-'+slide.revisions[slide_revision].id, type: 'slide'});
                callback();
              });
            }
            else{
              col.findOne({_id: parseInt(citem.ref.id)})
              .then((innerDeck) => {

                module.exports.getFlatSlidesFromDB(innerDeck._id+'-'+citem.ref.revision, deckTree)
                .then((res) => {
                  callback();
>>>>>>> caa8437d
                });


            });
        });
    },

    getFlatSlidesFromDB: function(deck_id, deckTree){

        let revision_id = -1;
        let decktreesplit = deck_id.split('-');
        if(decktreesplit.length > 1){
            deck_id = decktreesplit[0];
            revision_id = decktreesplit[1]-1;
        }
        return helper.connectToDatabase()
        .then((db) => db.collection('decks'))
        .then((col) => {
            return col.findOne({_id: parseInt(deck_id)})
            .then((deck) => {
                if(revision_id === -1){
                    revision_id = deck.active-1;
                }
                if(!deckTree){
                    deckTree = { title: deck.revisions[revision_id].title, id: deck_id+'-'+(revision_id+1), type: 'deck', children: []};
                }

                return new Promise(function(resolve, reject) {
                    async.eachSeries(deck.revisions[revision_id].contentItems, function(citem, callback){

                        if(citem.kind === 'slide'){
                            helper.connectToDatabase()
                            .then((db) => db.collection('slides'))
                            .then((col) => {
                                col.findOne({_id: parseInt(citem.ref.id)})
                                .then((slide) => {
                                    let slide_revision = citem.ref.revision-1;
                                    deckTree.children.push({title: slide.revisions[slide_revision].title, content: slide.revisions[slide_revision].content, id: slide._id+'-'+slide.revisions[slide_revision].id, type: 'slide'});
                                    callback();
                                });
                            });
                        }
                        else{
                            col.findOne({_id: parseInt(citem.ref.id)})
                            .then((innerDeck) => {

                                module.exports.getFlatSlidesFromDB(innerDeck._id+'-'+citem.ref.revision, deckTree)
                                .then((res) => {
                                    callback();
                                });
                            });

                        }

                    },function(err){
                        resolve(deckTree);
                    });

                });


            });
        });
    }
};

function getActiveRevision(deck){
    for(let i = 0; i < deck.revisions.length; i++) {
        if(deck.revisions[i].id === deck.active) {
            return i;
        }
        else continue;
    }
    return -1;
}

function getNewRevisionID(citem){
    if(citem.revisions.length > 0)
        return Math.max.apply(
            Math,citem.revisions.map(
                (o) => {
                    return o.id;
                }
            )
        );
    else return 0;
}

//returns the max order of appearance (i.e., position) of a content item inside a deck, or 0 if it is empty
// function getOrder(activeRevision){
//   if(activeRevision.revisions[0].contentItems.length > 0){
//     return Math.max.apply(
//       Math,activeRevision.revisions[0].contentItems.map(
//         function(o){
//           return o.order;
//         }
//       )
//     );
//   }
//   else return 0;
// }

//returns the max order of appearance (i.e., position) of a content item inside a deck, or 0 if it is empty
function getOrder(activeRevision){
    if(activeRevision.contentItems.length > 0){
        return Math.max.apply(
            Math,activeRevision.contentItems.map(
                (o) => {
                    return o.order;
                }
            )
        );
    }
    else return 0;
}

function convertDeck(deck) {
    let now = new Date();
    return {
        user: deck.user,
        deck: deck.root_deck,
        timestamp: now,
        lastUpdate: now,
        license: deck.license,
        revisions: [{
            title: deck.title,
            timestamp: now,
            user: deck.user,
            visibility: false,
            contentItems: deck.content_items
        }]
    };
}

function convertToNewDeck(deck){
    let now = new Date();
    const result = {
        _id: deck._id,
        user: deck.user,
        deck: deck.root_deck,
        kind: 'deck',
        timestamp: now.toISOString(),
        language: deck.language,
        description: deck.description,
        translation: deck.translation,
        lastUpdate: now.toISOString(),
        tags: deck.tags,
        active: 1,
        revisions: [{
            id: 1,
            title: deck.title,
            timestamp: now.toISOString(),
            user: deck.user,
            license: deck.license,
            parent: deck.parent_deck,
            contentItems: []
        }]
    };
    //console.log('from', slide, 'to', result);
    return result;
}

function convertDeckWithNewRevision(deck, newRevisionId, content_items) {
    let now = new Date();
    const result = {
        user: deck.user,
        deck: deck.root_deck,
        timestamp: now.toISOString(),
        language: deck.language,
        revisions: [{
            id: newRevisionId,
            timestamp: now.toISOString(),
            user: deck.user,
            license: deck.license,
            title: deck.title,
            parent: deck.parent_deck,
            contentItems: content_items
        }]
    };
    //console.log('from', slide, 'to', result);
    return result;
}<|MERGE_RESOLUTION|>--- conflicted
+++ resolved
@@ -301,26 +301,6 @@
                         resolve(deckTree);
                     });
 
-<<<<<<< HEAD
-=======
-        return new Promise(function(resolve, reject) {
-          async.eachSeries(deck.revisions[revision_id].contentItems, function(citem, callback){
-            if(citem.kind === 'slide'){
-              col.findOne({_id: parseInt(citem.ref.id)})
-              .then((slide) => {
-                let slide_revision = citem.ref.revision-1;
-                deckTree.children.push({title: slide.revisions[slide_revision].title, content: slide.revisions[slide_revision].content, speakernotes: slide.revisions[slide_revision].speakernotes, id: slide._id+'-'+slide.revisions[slide_revision].id, type: 'slide'});
-                callback();
-              });
-            }
-            else{
-              col.findOne({_id: parseInt(citem.ref.id)})
-              .then((innerDeck) => {
-
-                module.exports.getFlatSlidesFromDB(innerDeck._id+'-'+citem.ref.revision, deckTree)
-                .then((res) => {
-                  callback();
->>>>>>> caa8437d
                 });
 
 
@@ -366,15 +346,12 @@
                         else{
                             col.findOne({_id: parseInt(citem.ref.id)})
                             .then((innerDeck) => {
-
                                 module.exports.getFlatSlidesFromDB(innerDeck._id+'-'+citem.ref.revision, deckTree)
                                 .then((res) => {
                                     callback();
                                 });
                             });
-
-                        }
-
+                        }
                     },function(err){
                         resolve(deckTree);
                     });
