'use strict';

const _ = require('lodash');
const util = require('../lib/util');

const ChangeLog = require('../lib/ChangeLog');

const userService = require('../services/user');

const helper = require('./helper'),
    striptags = require('striptags'),
    validateDeck = require('../models/deck').validateDeck,
    Microservices = require('../configs/microservices');

const async = require('async');

let self = module.exports = {

    //gets a specified deck and all of its revision, or only the given revision
    get: function(identifier) {
        identifier = String(identifier);
        let idArray = identifier.split('-');
        return helper.connectToDatabase()
        .then((db) => db.collection('decks'))
        .then((col) => col.findOne({ _id: parseInt(idArray[0]) }))
        .then((found) => {
            if (!found) return;

            // add some extra revision metadata
            let [latestRevision] = found.revisions.slice(-1);
            found.latestRevisionId = latestRevision.id;

            let parsed = identifier.split('-');
            if(parsed.length === 1 || idArray[1] === ''){
                // this is the requested revision, if not set it is the 'active' revision
                found.revisionId = found.active;
                return found;
            }
            else{
                // this is the requested revision
                found.revisionId = parseInt(idArray[1]);

                let revision = found.revisions[parseInt(idArray[1])-1];
                if(typeof revision === 'undefined'){
                    return;
                }
                else{
                    found.revisions = [revision];
                    return found;
                }
            }
        });

    },

    // TODO
    // this could likely replace #get as it returns a more uniform data structure,
    // only with the requested revision data merged into a single object
    getDeck: function(identifier) {
        let [deckId, revisionId] = identifier.split('-').map(parseInt);

        return self.get(deckId).then((deck) => {
            if (!deck) return;

            if (!revisionId) {
                // if not set, we are looking at the active one
                revisionId = deck.active;
            }

            let deckRevision = deck.revisions.find((r) => (r.id === revisionId));
            if (!deckRevision) return; // revision not found

            // add some extra revision metadata
            deck.revisionId = revisionId;

            let [latestRevision] = deck.revisions.slice(-1);
            deck.latestRevisionId = latestRevision.id;

            return _.merge(deck, deckRevision);
        });

    },


    // returns the deck revision subdocument, either the one specified in identifier, or the active one
    getRevision: function(identifier) {
        return self.get(identifier)
        .then((deck) => {
            // return nothing if not found
            if (!deck) return;

            // depending on the identifier format, this may have just one revision, or all revisions
            if (deck.revisions.length === 1) {
                return deck.revisions[0];
            } else {
                // we need the active revision (?)
                return deck.revisions.find((rev) => (rev.id === deck.active));
            }
        });

    },

    //gets a new id for a legacy deck
    getLegacyId: function(id) {
        return helper.connectToDatabase()
        .then((db) => db.collection('oldrevisions'))
        .then((col) => col.findOne({'_id' :parseInt(id)}))
        .then((old_deck) => {
            if(old_deck) {
                return helper.connectToDatabase()
                .then((db) => db.collection('decks'))
                .then((col) => col.findOne({'_id':parseInt(old_deck.deck_id)}))
                .then((found) => {
                    if(found) {
                        if (found.revisions.length){
                            return new Promise((resolve, reject) => {
                                let index = 0;
                                for (let i = found.revisions.length - 1; i>=0; i--){
                                    if (found.revisions[i].user === old_deck.user_id){
                                        index = parseInt(i)+1;
                                        resolve(found._id+'-'+index); //the last revision for this user
                                    };
                                }
                                resolve(found._id + '-' + found.revisions.length); //the last revision if there is no revision for this user
                                // async.eachOf(found.revisions, (value, key, cbEach) => {
                                //     if (value.user === old_deck.user_id){
                                //         //k = key;
                                //         if (key > j){ //this is a later revision of this user, return it
                                //             j = key;
                                //             k = key;
                                //             cbEach(j);
                                //         }else{
                                //             k=key;
                                //             cbEach(j); //this is a previous revision of this user, continue search
                                //         }
                                //     }else{
                                //         cbEach(k); //there is no revisions for this user, return the last revision
                                //     }
                                // }, (index) => {
                                //     let i = parseInt(index)+1;
                                //     resolve(found._id+'-'+i);
                                // });
                            });
                        }else{
                            return;
                        }
                    }else{
                        return ;
                    }
                }).catch((error) => {
                    console.log(error);
                    return;
                });
            }else{
                return;
            }
        }).catch((error) => {
            console.log(error);
            return;
        });
    },

    //gets the last revision of a user for a legacy deck
    getLegacyRevision: function(id, user_id){
        return 'id'+id+'user_id'+user_id;

    },

    //gets active revision of deck from database
    getActiveRevisionFromDB: function(identifier) {
        if(identifier.split('-').length > 1){
            return Promise.resolve(identifier);
        }
        else{
            return helper.connectToDatabase()
            .then((db) => db.collection('decks'))
            .then((col) => col.findOne({_id: parseInt(identifier)}))
            .then((found) => {
                if(found){
                    return Promise.resolve(found._id+'-'+found.active);
                }
                else {
                    return ;
                }
            });
        }

    },

    find: (collection, query) => {
        return helper.connectToDatabase()
        .then((db) => db.collection(collection))
        .then((col) => col.find(query))
        .then((cursor) => cursor.toArray());
    },

    findWithLimit: (collection, query, limit, offset) => {
        return helper.connectToDatabase()
        .then((db) => db.collection(collection))
        .then((col) => col.find(query).skip(offset).limit(limit))
        .then((cursor) => cursor.toArray());
    },

    findWithLimitAndSort: (collection, query, limit, offset, sorter) => {
        return helper.connectToDatabase()
        .then((db) => db.collection(collection))
        .then((col) => col.find(query).sort(sorter).skip(offset).limit(limit).sort(sorter))
        .then((cursor) => cursor.toArray());
    },

    count: (collection, query) => {
        return helper.connectToDatabase()
        .then((db) => db.collection(collection))
        .then((col) => col.count(query));
    },

    // return a path array of deckId as it exists in the tree with rootDeckId as root
    // returns first occurence of targetId, or nothing if cannot find the path
    // if targetKind is deck, then the path includes that as last item
    findPath: function(sourceDeckId, targetId, targetKind = 'deck', path) {
        let source = util.parseIdentifier(sourceDeckId);
        let target = util.parseIdentifier(targetId);

        // deck is default if invalid (?)
        if (!['deck', 'slide'].includes(targetKind)) targetKind = 'deck';

        return self.getRevision(sourceDeckId).then((sourceRevision) => {
            // source deck not found
            if (!sourceRevision) return [];

            // path should be canonical, so we need the revision to be defined
            source.revision = sourceRevision.id;

            if (!path) {
                path = [source];

                // return if source is same as target
                // but only for deck targets
                if (targetKind === 'deck' && source.id === target.id) return path;
            }

            if (targetKind === 'slide') {
                // first check all children for slide target
                let foundSlideIndex = sourceRevision.contentItems.findIndex((citem) => citem.kind === 'slide' && citem.ref.id === target.id);
                let foundSlide = sourceRevision.contentItems[foundSlideIndex];

                // the path points to the slide, append just the index and return
                if (foundSlide) return path.concat({ index: foundSlideIndex });
            }

            // expand all subdecks
            let subPaths = [];
            // we use #some so that `return true` breaks (means we found the target) and `return` continues
            let foundTarget = sourceRevision.contentItems.some((citem, index) => {
                // skip slides
                if (citem.kind !== 'deck') return; // continue

                // each subdeck expands the base path, we keep separate paths for each subdeck
                subPaths.push(path.concat(_.assign({index}, citem.ref)));

                // also check if target deck is direct child and break
                if (targetKind === 'deck' && citem.ref.id === target.id) return true;
            });

            // target is child of source
            if (foundTarget) {
                // the last subPath added is the path to target (because we did break in previous loop)
                return subPaths.slice(-1)[0];
            }

            // if no further subdecks are here we just return empty (dead-end)
            if (subPaths.length === 0) return [];

            // otherwise we search down
            return new Promise((resolve, reject) => {
                async.concatSeries(subPaths, (subPath, callback) => {
                    // the sub deck is the last element in the path
                    let [nextSource] = subPath.slice(-1);

                    self.findPath(util.toIdentifier(nextSource), targetId, targetKind, subPath)
                    .then((result) => callback(null, result))
                    .catch(callback);

                }, (error, results) => {
                    if (error) {
                        reject(error);
                    } else {
                        resolve(results);
                    }
                });
            });

        });

    },

    //inserts a deck into the database
    insert: function(deck) {
        return helper.connectToDatabase()
        .then((db) => helper.getNextIncrementationValueForCollection(db, 'decks'))
        .then((newId) => {
            return helper.getCollection('decks')
            .then((col) => {
                deck._id = newId;

                if(typeof deck.root_deck === 'undefined'){
                    deck.root_deck = null;
                }

                const convertedDeck = convertToNewDeck(deck);
                if (!validateDeck(convertedDeck)) {
                    throw validateDeck.errors;
                }

                return col.insertOne(convertedDeck).then((result) => {
                    // the deck.root_deck means we are adding a subdeck to that deck
                    if (!deck.root_deck) {
                        // also track in change log, but only if it's not a subdeck
                        ChangeLog.trackDeckCreated(convertedDeck._id, convertedDeck.user);
                    }
                    return result;
                });
            });
        });
    },

    // TODO only used for accessLevel tests right now, should be removed or properly integrated
    // once a decision re: access level is made
    _adminUpdate: function(id, deckPatch) {
        return helper.connectToDatabase()
        .then((db) => db.collection('decks'))
        .then((col) => {
            return col.findOne({_id: parseInt(id)})
            .then((existingDeck) => {
                if (!_.isEmpty(deckPatch.accessLevel)) {
                    existingDeck.accessLevel = deckPatch.accessLevel;
                }

                return col.findOneAndReplace({ _id: parseInt(id) }, existingDeck, { returnOriginal: false } )
                .then((updated) => updated.value);
            });

        });

    },

    // TODO properly implement a PATCH-like method for partial updates
    replaceEditors: function(id, payload) {
        let deckId = parseInt(id);

        return helper.connectToDatabase()
        .then((db) => db.collection('decks'))
        .then((decks) => {
            return decks.findOne({ _id: deckId })
            .then((existingDeck) => {
                if (!_.isEmpty(payload.editors) ) {
                    existingDeck.editors = payload.editors;
                }

                // TODO validation is BROKEN needs update here as well
                // let valid = deckModel(deckRevision);
                // if (!valid) {
                //     throw deckModel.errors;
                // }

                return decks.findOneAndReplace( { _id: deckId }, existingDeck, { returnOriginal: false });
            });

        });

    },

    // same as replaceEditors, but applied to all subdecks under deck `id`
    deepReplaceEditors: function(deckId, payload) {
        // getSubdeckIds includes self (deckId)
        return self.getSubdeckIds(deckId)
        .then((subdeckIds) => {
            if (!subdeckIds) return;

            return new Promise((resolve, reject) => {
                async.eachSeries(subdeckIds, (subdeckId, done) => {
                    // #replaceEditors accepts string for deck id
                    self.replaceEditors(subdeckId.toString(), payload)
                    .then((replaced) => {
                        if (replaced.ok !== 1) {
                            done(replaced);
                        } else {
                            done();
                        }
                    })
                    .catch(done);

                }, (error) => {
                    if (error) {
                        reject(error);
                    }  else {
                        resolve();
                    }
                });
            });
        });
    },

    //updates a deck's metadata when no new revision is needed
    update: function(id, deck) {
        // if not included in the call, the deck itself is the top_root_deck
        let top_root_deck = deck.top_root_deck || id;

        return helper.connectToDatabase()
        .then((db) => db.collection('decks'))
        .then((col) => {
            return col.findOne({_id: parseInt(id)})
            .then((existingDeck) => {
                if (!existingDeck) return;

                let idArray = id.split('-');
                let activeRevisionIndex ;
                if(idArray.length > 1){
                    activeRevisionIndex = parseInt(idArray[1])-1;
                }
                else{
                    activeRevisionIndex = getActiveRevision(existingDeck);
                }

                // start tracking changes
                let deckTracker = ChangeLog.deckTracker(existingDeck, top_root_deck, deck.user);

                //TODO check if all attributes are used from payload
                const deckRevision = existingDeck.revisions[activeRevisionIndex];
                deckRevision.title = deck.title;
                deckRevision.language = deck.language;
                existingDeck.description = deck.description;
                existingDeck.license = deck.license;
                //add comment, abstract, footer
                deckRevision.tags = deck.tags;

                if(!deck.hasOwnProperty('theme') || deck.theme === null){
                    deckRevision.theme = 'default';
                }
                else{
                    deckRevision.theme = deck.theme;
                }

                // changes ended here
                deckTracker.applyChangeLog();

                // lastUpdated update
                existingDeck.lastUpdate = (new Date()).toISOString();
                deckRevision.lastUpdate = existingDeck.lastUpdate;
                if (!_.isEmpty(deck.editors) ){
                    existingDeck.editors = deck.editors;
                }

                if(existingDeck.hasOwnProperty('contributors')){
                    let contributors = existingDeck.contributors;
                    let existingUserContributorIndex = findWithAttr(contributors, 'user', parseInt(deck.user));
                    if(existingUserContributorIndex > -1)
                        contributors[existingUserContributorIndex].count++;
                    else{
                        contributors.push({'user': parseInt(deck.user), 'count': 1});
                    }
                    existingDeck.contributors = contributors;
                }
                if (!validateDeck(deckRevision)) {
                    throw validateDeck.errors;
                }

                return col.findOneAndReplace({ _id: parseInt(id) }, existingDeck, { returnOriginal: false });
            });
        });
    },

    //renames a deck
    rename: function(deck_id, newName, top_root_deck, user){
        // if not included in the call, the deck itself is the top_root_deck
        top_root_deck = top_root_deck || deck_id;

        let deckId = deck_id.split('-')[0];
        return helper.connectToDatabase()
        .then((db) => db.collection('decks'))
        .then((col) => col.findOne({_id: parseInt(deckId)})
        .then((deck) => {
            if (!deck) return;

            let revisionIndex = deck_id.split('-')[1] - 1;
            let deckRevision = deck.revisions[revisionIndex];
            if (!deckRevision) return;

            // start tracking changes
            let deckTracker = ChangeLog.deckTracker(deck, top_root_deck, user);

            deckRevision.title = newName;

            // changes ended here
            deckTracker.applyChangeLog();

            // lastUpdated update
            deck.lastUpdate = (new Date()).toISOString();
            deckRevision.lastUpdate = deck.lastUpdate;

            return col.findOneAndReplace({_id: parseInt(deckId)}, deck);
        }));
    },

    // DEPRECATED
    //updates a deck by creating a new revision
    replace: function(id, deck) {
        // if not included in the call, the deck itself is the top_root_deck
        let top_root_deck = deck.top_root_deck || id;

        let idArray = String(id).split('-');
        if(idArray.length > 1){
            id = idArray[0];
        }
        return helper.connectToDatabase()
        .then((db) => db.collection('decks'))
        .then((col) => {
            return col.findOne({_id: parseInt(id)})
            .then((existingDeck) => {
                if (!existingDeck) return;

                const maxRevisionId = existingDeck.revisions.reduce((prev, curr) => {
                    if (curr.id > prev)
                        return curr.id;
                    else
                        return prev;
                }, 1);
                let valid = false;
                const newRevisionId = parseInt(maxRevisionId)+1;
                //must get previously active revision and copy content items to new revision
                //NOTE or should we get the id from the request, it contains the revision that is replaced...
                let activeRevisionIndex = getActiveRevision(existingDeck);
                if(idArray.length > 1){
                    activeRevisionIndex = parseInt(idArray[1])-1;
                }

                let usageArray = existingDeck.revisions[activeRevisionIndex].usage;
                //we should remove the usage of the previous revision in the root deck
                let previousUsageArray = JSON.parse(JSON.stringify(usageArray));

                if(deck.root_deck){
                    let root_deck_array = deck.root_deck.split('-');
                    for(let i = 0; i < previousUsageArray.length; i++){
                        if(previousUsageArray[i].id === parseInt(root_deck_array[0]) && previousUsageArray[i].revision === parseInt(root_deck_array[1])){
                            previousUsageArray.splice(i,1);
                            break;
                        }
                    }
                    usageArray = [{'id':parseInt(root_deck_array[0]), 'revision': parseInt(root_deck_array[1])}];
                }

                let content_items = existingDeck.revisions[activeRevisionIndex].contentItems;
                if(deck.fork){
                    usageArray = [];
                }

                const deckWithNewRevision = convertDeckWithNewRevision(deck, newRevisionId, content_items, usageArray);
                deckWithNewRevision.timestamp = existingDeck.timestamp;

                // TODO remove this once migration process is fixed and/or revised
                if (deckWithNewRevision.timestamp instanceof Date) deckWithNewRevision.timestamp = deckWithNewRevision.timestamp.toISOString();

                deckWithNewRevision.user = existingDeck.user;

                if (existingDeck.origin) {
                    deckWithNewRevision.origin = existingDeck.origin;
                }

                if(existingDeck.hasOwnProperty('contributors')){
                    let contributors = existingDeck.contributors;
                    let existingUserContributorIndex = findWithAttr(contributors, 'user', parseInt(deck.user));
                    if(existingUserContributorIndex > -1)
                        contributors[existingUserContributorIndex].count++;
                    else{
                        contributors.push({'user': parseInt(deck.user), 'count': 1});
                    }
                    deckWithNewRevision.contributors = contributors;
                }

                try {
                    valid = validateDeck(deckWithNewRevision);

                    if (!valid) {
                        throw validateDeck.errors;
                    }
                    for(let i = 0; i < content_items.length; i++){
                        let citem = content_items[i];
                        if(citem.kind === 'slide'){
                            helper.connectToDatabase()
                            .then((db) => db.collection('slides'))
                            .then((col) => {
                                return col.findOne({_id: parseInt(citem.ref.id)})
                                .then((slide) => {
                                    slide.revisions[citem.ref.revision-1].usage.push({'id': parseInt(id), 'revision': newRevisionId});
                                    return col.save(slide);
                                });
                            });
                        }
                        else{
                            col.findOne({_id: parseInt(citem.ref.id)})
                            .then((innerDeck) => {
                                innerDeck.revisions[citem.ref.revision-1].usage.push({'id': parseInt(id), 'revision': newRevisionId});
                                return col.save(innerDeck);
                            });
                        }
                    }
                    let deckTracker = ChangeLog.deckTracker(existingDeck, top_root_deck, deck.user);

                    let new_revisions = existingDeck.revisions;
                    new_revisions[activeRevisionIndex].usage = previousUsageArray;
                    new_revisions.push(deckWithNewRevision.revisions[0]);
                    deckWithNewRevision.revisions = new_revisions;

                    deckTracker.applyChangeLog(deckWithNewRevision);

                    //col.save(existingDeck);
                    return col.findOneAndUpdate({
                        _id: parseInt(id)
                    }, { $set: deckWithNewRevision }, {new: true});
                } catch (e) {
                    console.log('validation failed', e);
                    throw e;
                }

            });
        });
    },

    // simpler implementation of replace that does not update anything, just creates the revision
    revise: function(deckId, path, userId, parentOperations=[]) {
        userId = parseInt(userId);

        let deck = util.parseIdentifier(deckId);

        // parent is second to last; if path length is 1, then parent is undefined
        let [parentDeck] = path.slice(-2, -1);

        // root is first; if path length is 1, the root is the deck itself
        let rootDeckId = util.toIdentifier(path[0]);

        return self.get(deck.id).then((existingDeck) => {
            if (!existingDeck) return;

            // we will create the new revision as a copy of the input revision
            let originRevision;
            if (deck.revision) {
                // this can be used for revert as well
                originRevision = existingDeck.revisions.find((r) => r.id === deck.revision);
            } else {
                // if missing, we want the latest
                [originRevision] = existingDeck.revisions.slice(-1);
            }
            if (!originRevision) return;

            // start tracking
            let deckTracker = ChangeLog.deckTracker(existingDeck, rootDeckId, userId, parentOperations);

            let newRevision = _.cloneDeep(originRevision);
            // get the next revision id
            let newRevisionId = Math.max(...existingDeck.revisions.map((r) => r.id)) + 1;
            newRevision.id = newRevisionId;

            // update the new revision metadata
            let now = (new Date()).toISOString();
            newRevision.timestamp = now;
            newRevision.lastUpdate = now;

            newRevision.user = userId;

            // we need to add some extra metadata when reverting, let's add it always :)
            newRevision.originRevision = originRevision.id;

            // usage array stuff
            newRevision.usage = [];
            if (parentDeck) {
                // if replacing a subdeck we remove the parent deck revision from the usage of the originRevision
                _.remove(originRevision.usage, (u) => {
                    return (u.id === parentDeck.id && u.revision === parentDeck.revision);
                });

                // and we add it to the newRevision
                newRevision.usage.push(parentDeck);
            }

            // add the new revision!
            existingDeck.revisions.push(newRevision);

            // update the contributors to the deck
            let contributors = existingDeck.contributors;
            if (!contributors) {
                existingDeck.contributors = contributors = [];
            }

            let existingContributor = contributors.find((c) => c.user === userId);
            if (existingContributor) {
                // if found, simply increment the count
                existingContributor.count++;
            } else {
                // otherwise add it
                existingContributor = { user: userId, count: 1};
                contributors.push(existingContributor);
            }

            // final metadata
            existingDeck.active = newRevisionId;
            existingDeck.lastUpdate = now;

            // update usage of each slide or subdeck
            async.eachSeries(originRevision.contentItems, (item, done) => {
                let promise;
                if (item.kind === 'slide') {
                    promise = helper.getCollection('slides').then((col) => {
                        return col.findOneAndUpdate(
                            { 
                                _id: item.ref.id,
                                'revisions.id': item.ref.revision,
                            },
                            { $push: {
                                'revisions.$.usage': {
                                    id: deck.id,
                                    revision: newRevisionId,
                                },
                            } }
                        );
                    });

                } else {
                    promise = helper.getCollection('decks').then((col) => {
                        return col.findOneAndUpdate(
                            { 
                                _id: item.ref.id,
                                'revisions.id': item.ref.revision,
                            },
                            { $push: {
                                'revisions.$.usage': {
                                    id: deck.id,
                                    revision: newRevisionId,
                                },
                            } }
                        );
                    });
                }

                promise.then((res) => {
                    if (!res.value) {
                        // something's wrong
                        console.warn(item);
                    }
                    done();
                }).catch(done);

            }, (err) => {
                if (err) {
                    console.warn(err);
                }
            });

            return helper.getCollection('decks').then((col) => {
                var batch = col.initializeOrderedBulkOp();
                // update current revision first
                batch.find({
                    _id: deck.id,
                    'revisions.id': originRevision.id,
                }).updateOne({
                    $set: {
                        'revisions.$': originRevision,
                    },
                });
                // then push new and other updates
                batch.find({ _id: deck.id }).updateOne({
                    $set: {
                        active: newRevisionId,
                        lastUpdate: now,
                        contributors: contributors,
                    },
                    $push: { 'revisions': newRevision },
                });
                return batch.execute().then((res) => existingDeck);

                // return col.save(existingDeck).then(() => existingDeck);
            }).then((updatedDeck) => {
                // complete the tracking after revision (it may be nothing)
                return deckTracker.applyChangeLog(updatedDeck).then((deckChanges) => {
                    // deckChanges may be nothing if an error occured

                    if (!parentDeck) return [updatedDeck, deckChanges];

                    // update parent deck first before returning
                    return self.updateContentItem(updatedDeck, '', util.toIdentifier(parentDeck), 'deck', userId, rootDeckId, parentOperations)
                    .then(({deckChanges: moreDeckChanges}) => {
                        return [updatedDeck, deckChanges.concat(moreDeckChanges)];
                    });

                });

            });

        });

    },

    // this is what we use to create a new revision, we need to do this recursively in the deck tree
    // `parentOperations` is set internally, external code should leave it undefined
    deepRevise: function(path, userId, parentOperations=[]) {
        // we revise the end of the path
        let [deck] = path.slice(-1);

        return self.revise(util.toIdentifier(deck), path, userId, parentOperations)
        .then(([updatedDeck, deckChanges]) => {
            if (!updatedDeck) return;

            let [revision] = updatedDeck.revisions.slice(-1);
            let nextParent = { id: updatedDeck._id, revision: revision.id };

            // replace last path item with new parent (after revision)
            let updatedPath = path.slice(0, -1).concat(nextParent);

            // revision is a copy of the previous revision, so it has the same contents
            // we extend updatedPath to include each subdeck
            let subPaths = revision.contentItems.filter((i) => i.kind === 'deck').map((i) => updatedPath.concat(i.ref));

            return new Promise((resolve, reject) => {
                async.eachSeries(subPaths, (subPath, done) => {
                    self.deepRevise(subPath, userId, parentOperations.concat(deckChanges))
                    .then(() => done()).catch(done);
                }, (err) => {
                    if (err) {
                        reject(err);
                    } else {
                        resolve(updatedDeck);
                    }
                });
            });
        });
    },

    // reverts a deck an to older revision
    revert: function(deckId, revisionId, path, userId, parentOperations=[]) {
        let deck = {
            id: parseInt(deckId),
            revision: parseInt(revisionId),
        };

        return self.get(deck.id).then((existingDeck) => {
            if (!existingDeck) return;

            // we require the revision to be explicit
            let revision = existingDeck.revisions.find((r) => r.id === deck.revision);
            if (!revision) return;


            // TODO commenting this because when we revert a revert,
            // we may end up having the same subdeck revision
            // in both the current deck revision, and an older one

            // // we also require the revision specified to not be the last
            // let [latestRevision] = existingDeck.revisions.slice(-1);
            // if (revision.id === latestRevision.id) {
            //     // it's like a no-op, already reverted to the requested revision :)
            //     return existingDeck;
            // };

            return self.revise(util.toIdentifier(deck), path, userId, parentOperations);
        });

    },

    // this is what we use to revert to a revision, we need to do this recursively in the deck tree
    // `parentOperations` is set internally, external code should leave it undefined
    deepRevert: function(path, revisionId, userId, parentOperations=[]) {
        // we revert the end of the path
        let [deck] = path.slice(-1);

        // deck points to the latest revision, but we revert to revisionId
        return self.revert(deck.id, revisionId, path, userId, parentOperations)
        .then(([updatedDeck, deckChanges]) => {
            if (!updatedDeck) return;

            let [revision] = updatedDeck.revisions.slice(-1);
            let nextParent = { id: updatedDeck._id, revision: revision.id };

            // replace last path item with new parent (after revert)
            let updatedPath = path.slice(0, -1).concat(nextParent);

            // revision is a copy of the revision we are reverting to, so it has the same contents
            // we extend updatedPath to include each subdeck
            let subPaths = revision.contentItems.filter((i) => i.kind === 'deck').map((i) => updatedPath.concat(i.ref));

            return new Promise((resolve, reject) => {
                async.eachSeries(subPaths, (subPath, done) => {
                    // each subpath ends with the subdeck at the revision
                    // it is under in the parent deck revision we are reverting to
                    // so we need to revert the subdeck as well to that revision
                    let [subDeck] = subPath.slice(-1);

                    self.deepRevert(subPath, subDeck.revision, userId, parentOperations.concat(deckChanges))
                    .then(() => done()).catch(done);
                }, (err) => {
                    if (err) {
                        reject(err);
                    } else {
                        resolve(updatedDeck);
                    }
                });
            });
        });
    },

    //inserts a content item (slide or deck) into a deck at the specified position, or appends it at the end if no position is given
    insertNewContentItem: function(citem, position, root_deck, ckind, citem_revision_id, user, top_root_deck, action) {
        if(typeof citem_revision_id === 'undefined'){
            citem_revision_id = parseInt(1);
        }
        else{
            citem_revision_id = parseInt(citem_revision_id);
        }
        let root_deck_path = root_deck.split('-');
        return helper.connectToDatabase()
        .then((db) => db.collection('decks'))
        .then((col) => {
            return col.findOne({_id: parseInt(root_deck_path[0])})
            .then((existingDeck) => {
                //TODO must check if the root_deck comes with a revision id or not, and get the element accordingly
                let activeRevisionId = existingDeck.active;
                if(root_deck_path.length > 1){
                    activeRevisionId = root_deck_path[1];
                }

                let deckTracker;
                if (top_root_deck) {
                    // only track this when top_root_deck is provided
                    deckTracker = ChangeLog.deckTracker(existingDeck, top_root_deck, user, [], action);
                }
                // copy edit rights from existingDeck to new
                if (ckind === 'deck') {
                    let attachedDeckId = `${parseInt(citem.id)}-${citem_revision_id}`;
                    self.get(attachedDeckId).then(() => {
                        return self.deepReplaceEditors(attachedDeckId, { editors: existingDeck.editors });
                    }).catch((err) => {
                        console.warn(`could not properly set edit rights for ${attachedDeckId} when adding it to ${root_deck}; error was: ${err}`);
                    });
                }
                // TODO some async updates happening here, need to handle errors to avoid data corruption

                if(existingDeck.hasOwnProperty('contributors')){
                    let revIndex = 0;
                    if(citem.revisions.length > 1){
                        revIndex = parseInt(citem_revision_id)-1;
                    }
                    let contributors = existingDeck.contributors;
                    let existingUserContributorIndex = findWithAttr(contributors, 'user', parseInt(citem.revisions[revIndex].user));
                    if(existingUserContributorIndex > -1)
                        contributors[existingUserContributorIndex].count++;
                    else{
                        contributors.push({'user': parseInt(citem.revisions[revIndex].user), 'count': 1});
                    }
                    existingDeck.contributors = contributors;
                }

                existingDeck.lastUpdate = new Date().toISOString();
                existingDeck.revisions[activeRevisionId-1].lastUpdate = existingDeck.lastUpdate;

                if(position && position > 0){
                    let citems = existingDeck.revisions[activeRevisionId-1].contentItems;
                    for(let i = position-1; i < citems.length; i++){
                        citems[i].order = parseInt(citems[i].order)+1;
                    }

                    let newCitem = {
                        order: parseInt(position),
                        kind: ckind,
                        ref : {
                            id: parseInt(citem.id),
                            revision:citem_revision_id
                        }
                    };
                    citems.splice(position-1, 0, newCitem);
                    existingDeck.revisions[activeRevisionId-1].contentItems = citems;

                    if (deckTracker) deckTracker.applyChangeLog();

                    col.save(existingDeck);
                }
                else{
                    // add it to the end
                    // we need to track stuff, this doesn't help
                    let citems = existingDeck.revisions[activeRevisionId-1].contentItems;
                    let newCitem = {
                        order: parseInt(getOrder(existingDeck.revisions[activeRevisionId-1]))+1,
                        kind: ckind,
                        ref : {
                            id: parseInt(citem.id),
                            revision:citem_revision_id
                        }
                    };
                    citems.push(newCitem);
                    existingDeck.revisions[activeRevisionId-1].contentItems = citems;

                    if (deckTracker) deckTracker.applyChangeLog();

                    col.save(existingDeck);

                    // TODO dead code
                    return;

                    // we need to track stuff, this doesn't help
                    col.findOneAndUpdate({
                        _id: parseInt(root_deck_path[0]),  revisions : {$elemMatch: {id: parseInt(activeRevisionId)}}  },
                        {
                            $push: {
                                'revisions.$.contentItems': {
                                    order: parseInt(getOrder(existingDeck.revisions[activeRevisionId-1]))+1,
                                    kind: ckind,
                                    ref : {
                                        id: parseInt(citem.id),
                                        revision:citem_revision_id
                                    }
                                }
                            },
                            $set: {
                                'contributors': existingDeck.contributors
                            }
                        }
                    );
                }
            });
        });

    },

    //removes (unlinks) a content item from a given deck
    removeContentItem: function(position, root_deck, top_root_deck, userId){
        let root_deck_path = root_deck.split('-');
        return helper.connectToDatabase()
        .then((db) => db.collection('decks'))
        .then((col) => {
            return col.findOne({_id: parseInt(root_deck_path[0])})
            .then((existingDeck) => {
                //TODO must check if the root_deck comes with a revision id or not, and get the element accordingly
                let activeRevisionId = existingDeck.active;
                if(root_deck_path.length > 1){
                    activeRevisionId = root_deck_path[1];
                }

                let deckTracker = ChangeLog.deckTracker(existingDeck, top_root_deck, userId);

                let citems = existingDeck.revisions[activeRevisionId-1].contentItems;
                for(let i = position-1; i < citems.length; i++){
                    citems[i].order = citems[i].order-1;
                }
                self.removeFromUsage(citems[position-1], root_deck_path);

                citems.splice(position-1, 1);
                existingDeck.revisions[activeRevisionId-1].contentItems = citems;

                existingDeck.lastUpdate = new Date().toISOString();
                existingDeck.revisions[activeRevisionId-1].lastUpdate = existingDeck.lastUpdate;

                deckTracker.applyChangeLog();

                col.save(existingDeck);

            });
        });
    },

    //removes an item from the usage of a given deck
    removeFromUsage: function(itemToRemove, root_deck_path){
        let itemId = itemToRemove.ref.id;
        let itemRevision = itemToRemove.ref.revision;
        if(itemToRemove.kind === 'slide'){
            helper.connectToDatabase()
            .then((db) => db.collection('slides'))
            .then((col2) => {
                return col2.findOne({_id: parseInt(itemId)})
                .then((foundSlide) => {
                    let oldUsage = foundSlide.revisions[itemRevision-1].usage;
                    for(let i = 0; i < oldUsage.length; i++){
                        if(oldUsage[i].id === parseInt(root_deck_path[0]) && oldUsage[i].revision === parseInt(root_deck_path[1])){
                            oldUsage.splice(i,1);
                            break;
                        }
                    }
                    foundSlide.revisions[itemRevision-1].usage = oldUsage;
                    return col2.save(foundSlide);
                });

            });
        }
        else{
            helper.connectToDatabase()
            .then((db) => db.collection('decks'))
            .then((col) => {
                return col.findOne({_id: parseInt(itemId)})
                .then((foundDeck) => {
                    let oldUsage = foundDeck.revisions[itemRevision-1].usage;
                    for(let i = 0; i < oldUsage.length; i++){
                        if(oldUsage[i].id === parseInt(root_deck_path[0]) && oldUsage[i].revision === parseInt(root_deck_path[1])){
                            oldUsage.splice(i,1);
                            break;
                        }
                    }
                    foundDeck.revisions[itemRevision-1].usage = oldUsage;
                    return col.save(foundDeck);

                });
            });
        }
    },

    //adds an item to the usage of a given deck
    addToUsage: function(itemToAdd, root_deck_path){

        let itemId = itemToAdd.ref.id;
        let itemRevision = itemToAdd.ref.revision;
        let usageToPush = {id: parseInt(root_deck_path[0]), revision: parseInt(root_deck_path[1])};
        if(itemToAdd.kind === 'slide'){
            return helper.connectToDatabase()
            .then((db) => db.collection('slides'))
            .then((col2) => {
                return col2.findOneAndUpdate(
                    {_id: parseInt(itemId), 'revisions.id':itemRevision},
                    {$push: {'revisions.$.usage': usageToPush}}
                );
            });
        }
        else{
            return helper.connectToDatabase()
            .then((db) => db.collection('decks'))
            .then((col2) => {
                return col2.findOneAndUpdate(
                    {_id: parseInt(itemId), 'revisions.id':itemRevision},
                    {$push: {'revisions.$.usage': usageToPush}}
                );
            });
        }
    },

    // updates an existing content item's revision
    // can be used for reverting or updating
    updateContentItem: function(citem, revertedRevId, root_deck, ckind, user, top_root_deck, parentOperations) {
        let rootArray = root_deck.split('-');
        return helper.getCollection('decks')
        .then((col) => {
            return col.findOne({_id: parseInt(rootArray[0])})
            .then((existingDeck) => {
                let newRevId = getNewRevisionID(citem);
                if(revertedRevId !== ''){
                    newRevId = revertedRevId;
                }
                let rootRev = existingDeck.active;
                if(rootArray.length > 1){
                    rootRev = rootArray[1];
                }
                let old_rev_id = rootArray[1];

                // pre-compute what the for loop does
                let deckTracker = ChangeLog.deckTracker(existingDeck, top_root_deck, user, parentOperations);

                existingDeck.lastUpdate = new Date().toISOString();
                for(let i = 0; i < existingDeck.revisions.length; i++) {
                    if(existingDeck.revisions[i].id === parseInt(rootRev)) {

                        for(let j = 0; j < existingDeck.revisions[i].contentItems.length; j++) {
                            if(existingDeck.revisions[i].contentItems[j].ref.id === citem._id && existingDeck.revisions[i].contentItems[j].kind === ckind) {
                                old_rev_id = existingDeck.revisions[i].contentItems[j].ref.revision;
                                existingDeck.revisions[i].contentItems[j].ref.revision = newRevId;

                                existingDeck.revisions[i].lastUpdate = existingDeck.lastUpdate;
                            }
                            else continue;
                        }
                    }
                    else continue;
                }

                if(existingDeck.hasOwnProperty('contributors')){
                    let revIndex = 0;
                    if(citem.revisions.length > 1){
                        revIndex = parseInt(newRevId)-1;
                    }
                    let contributors = existingDeck.contributors;
                    let existingUserContributorIndex = findWithAttr(contributors, 'user', parseInt(citem.revisions[revIndex].user));
                    if(existingUserContributorIndex > -1)
                        contributors[existingUserContributorIndex].count++;
                    else{
                        contributors.push({'user': parseInt(citem.revisions[revIndex].user), 'count': 1});
                    }
                    existingDeck.contributors = contributors;
                }

                return col.save(existingDeck)
                .then(() => deckTracker.applyChangeLog())
                .then((deckChanges) => {
                    return {
                        oldRevision: old_rev_id,
                        newRrevision: newRevId,
                        deckChanges: deckChanges,
                    };
                });
            });
        });
    },

    updateUsage: function(deck, new_revision_id, root_deck){
        let idArray = deck.split('-');
        let rootDeckArray = root_deck.split('-');
        return helper.connectToDatabase()
        .then((db) => db.collection('decks'))
        .then((col) => {
            return col.findOne({_id: parseInt(idArray[0])})
              .then((existingDeck) => {
                  //first remove usage of deck from old revision
                  if(root_deck){
                      let usageArray = existingDeck.revisions[parseInt(idArray[1])-1].usage;
                      for(let i = 0; i < usageArray.length; i++){
                          if(usageArray[i].id === parseInt(rootDeckArray[0]) && usageArray[i].revision === parseInt(rootDeckArray[1])){
                              usageArray.splice(i,1);
                              break;
                          }
                      }
                      //then update usage array of new/reverted revision
                      let contains = false;
                      for(let j = 0; j < existingDeck.revisions[parseInt(new_revision_id)-1].usage.length; j++){
                          if(existingDeck.revisions[parseInt(new_revision_id)-1].usage[j].id === parseInt(rootDeckArray[0]) && existingDeck.revisions[parseInt(new_revision_id)-1].usage[j].revision === parseInt(rootDeckArray[1])){
                              contains = true;
                              break;
                          }
                      }
                      if(!contains)
                          existingDeck.revisions[parseInt(new_revision_id)-1].usage.push({'id': parseInt(rootDeckArray[0]), 'revision': parseInt(rootDeckArray[1])});
                  }
                  existingDeck.active = new_revision_id;
                  col.save(existingDeck);
                  return existingDeck;
              });
        });
    },

    //recursive function that gets the decktree of a given deck and all of its sub-decks, can be used with onlyDecks to ignore slides
    getDeckTreeFromDB: function(deck_id, onlyDecks){
        let deckTree;
        let revision_id = -1;
        let decktreesplit = String(deck_id).split('-');
        if(decktreesplit.length > 1){
            deck_id = decktreesplit[0];
            revision_id = decktreesplit[1]-1;
        }
        return helper.connectToDatabase()
        .then((db) => db.collection('decks'))
        .then((col) => {
            return col.findOne({_id: parseInt(deck_id)})
            .then((deck) => {
                if (!deck) return;

                if(revision_id === -1){
                    revision_id = deck.active-1;
                }
                // detect wrong revision id
                if (!deck.revisions[revision_id]) return;

                let [latestRevision] = deck.revisions.slice(-1);

                deckTree = {
                    id: deck_id+'-'+(revision_id+1),
                    revisionId: (revision_id + 1),
                    latestRevisionId: latestRevision.id,
                    title: striptags(deck.revisions[revision_id].title),
                    type: 'deck',
                    children: [],
                };

                return new Promise((resolve, reject) => {
                    async.eachSeries(deck.revisions[revision_id].contentItems, (citem, callback) => {
                        if(citem.kind === 'slide'){
                            if(!onlyDecks){
                                helper.connectToDatabase()
                                .then((db) => db.collection('slides'))
                                .then((col) => {
                                    return col.findOne({_id: parseInt(citem.ref.id)})
                                    .then((slide) => {
                                        let slide_revision = citem.ref.revision-1;
                                        deckTree.children.push({title: striptags(slide.revisions[slide_revision].title), id: slide._id+'-'+slide.revisions[slide_revision].id, type: 'slide'});
                                        callback();
                                    });
                                }).catch(callback);
                            }
                            else{
                                callback();
                            }
                        }
                        else{
                            col.findOne({_id: parseInt(citem.ref.id)})
                            .then((innerDeck) => {
                                return self.getDeckTreeFromDB(innerDeck._id+'-'+citem.ref.revision, onlyDecks)
                                .then((res) => {
                                    deckTree.children.push(res);
                                    callback();
                                });
                            }).catch(callback);;
                        }
                    }, (err) => {
                        if (err) {
                            reject(err);
                        } else {
                            resolve(deckTree);
                        }
                    });

                });


            });
        });
    },

    getSubdeckIds: function(deckId) {
        return self.get(deckId)
        .then((deck) => {
            // return nothing if not found
            if (!deck) return;

            let deckRevision;
            // need to read contentItems from active revision
            // depending on the identifier format, this may have just one revision, or all revisions
            if (deck.revisions.length === 1) {
                deckRevision = deck.revisions[0];
            } else {
                // we need the active revision
                deckRevision = deck.revisions.find((rev) => (rev.id === deck.active));
            }

            let currentResult = [deck._id];

            let subdeckIds = deckRevision.contentItems
            .filter((citem) => citem.kind === 'deck')
            .map((citem) => `${citem.ref.id}-${citem.ref.revision}`);

            if (subdeckIds.length) {

                // after recursively getting all the subdecks, return the list including current deck (currentResult items)
                return new Promise((resolve, reject) => {
                    async.concatSeries(
                        subdeckIds,
                        (subdeckId, callback) => {
                            self.getSubdeckIds(subdeckId)
                            .then((nestedResult) => callback(null, nestedResult))
                            .catch(callback);
                        },
                        (error, results) => {
                            if (error) {
                                reject(error);
                            } else {
                                resolve(currentResult.concat(results));
                            }
                        }
                    );

                });

            } else {
                // just return the current deckId
                return currentResult;
            }

        });
    },

    //returns the username of a user by the user's id (why is this here?)
    getUsernameById: function(user_id){
        return helper.connectToDatabase()
        .then((db) => db.collection('users'))
        .then((col) => col.findOne({
            _id: user_id})
        .then((user) => {
            if (user){
                return user.username;
            }else{
                return '';
            }
        })
        );
    },

    //returns a flattened structure of a deck's slides, and optionally its sub-decks
    getFlatSlides: function(deckId, deckTree, returnDecks){

        return self.getRevision(deckId)
        .then((deckRevision) => {

            // return nothing if not found
            if (!deckRevision) return;

            if(!deckTree){
                // info of root deck
                deckTree = {
                    title: deckRevision.title,
                    id: deckId,
                    type: 'deck',
                    user: String(deckRevision.user),
                    theme: String(deckRevision.theme),
                    children: []
                };
            }

            // include subdecks in result
            if(returnDecks){
                deckTree.children.push({
                    title: deckRevision.title,
                    user: String(deckRevision.user),
                    id: deckId,
                    type: 'deck'
                });
            }

            return new Promise( (resolve, reject) => {
                async.eachSeries(deckRevision.contentItems, (citem, callback) => {

                    if(citem.kind === 'slide'){
                        helper.connectToDatabase()
                        .then((db) => db.collection('slides'))
                        .then((col) => {
                            col.findOne({_id: parseInt(citem.ref.id)})
                            .then((slide) => {
                                let slideRevision =  slide.revisions.find((rev) => (rev.id === citem.ref.revision));
                                deckTree.children.push({
                                    title:slideRevision.title,
                                    content: slideRevision.content,
                                    speakernotes: slideRevision.speakernotes,
                                    user: String(slideRevision.user),
                                    id: slide._id+'-'+slideRevision.id,
                                    type: 'slide'
                                });
                                callback();
                            }).catch( (err) => {
                                callback(err);
                            });
                        }).catch( (err) => {
                            callback(err);
                        });
                    }
                    else if (citem.kind === 'deck'){
                        // call recursively for subdecks
                        self.getFlatSlides(`${citem.ref.id}-${citem.ref.revision}`, deckTree, returnDecks)
                        .then(() => {
                            callback();
                        }).catch( (err) => {
                            callback(err);
                        });
                    }
                }, (err) => {
                    if(err){
                        reject(err);
                    }
                    else{
                        resolve(deckTree);
                    }
                });
            });
        });
    },

    //returns a flattened structure of a deck's sub-decks
    getFlatDecksFromDB: function(deck_id, deckTree){

        let revision_id = -1;
        let decktreesplit = deck_id.split('-');
        if(decktreesplit.length > 1){
            deck_id = decktreesplit[0];
            revision_id = decktreesplit[1]-1;
        }
        return helper.connectToDatabase()
        .then((db) => db.collection('decks'))
        .then((col) => {
            return col.findOne({_id: parseInt(deck_id)})
            .then((deck) => {
                if(revision_id === -1){
                    revision_id = deck.active-1;
                }
                if(!deckTree){
                    deckTree = { title: deck.revisions[revision_id].title, id: deck_id+'-'+(revision_id+1), type: 'deck', user: String(deck.revisions[revision_id].user), children: []};
                }

                return new Promise((resolve, reject) => {
                    async.eachSeries(deck.revisions[revision_id].contentItems, (citem, callback) => {

                        if(citem.kind === 'slide'){
                            callback();
                        }
                        else{
                            col.findOne({_id: parseInt(citem.ref.id)})
                            .then((innerDeck) => {
                                let deck_revision = citem.ref.revision-1;
                                deckTree.children.push({title: innerDeck.revisions[deck_revision].title, user: String(innerDeck.revisions[deck_revision].user), id: innerDeck._id+'-'+innerDeck.revisions[deck_revision].id, type: 'deck'});

                                return self.getFlatDecksFromDB(innerDeck._id+'-'+citem.ref.revision, deckTree)
                                .then(() => {
                                    callback();
                                });
                            }).catch(callback);
                        }
                    }, (err) => {
                        if (err) {
                            reject(err);
                        } else {
                            resolve(deckTree);
                        }

                    });

                });
            });
        });
    },

    // returns an implicit list of editors of a given deck
    getDeckEditors(deck_id, editorsList){
        deck_id = String(deck_id);
        if (!editorsList) editorsList = [];

        let revision_id = -1;
        let decktreesplit = deck_id.split('-');
        if(decktreesplit.length > 1){
            deck_id = decktreesplit[0];
            revision_id = decktreesplit[1]-1;
        }

        return helper.connectToDatabase()
        .then((db) => db.collection('decks'))
        .then((col) => {
            return col.findOne({_id: parseInt(deck_id)})
            .then((deck) => {
                if(revision_id === -1){
                    revision_id = deck.active-1;
                }

                // take all revisions older than revision_id (including revision_id)
                let deckRevisions = deck.revisions.slice(0, revision_id + 1);

                // add all deck revision owners up to and including this revision
                deckRevisions.forEach((rev) => {
                    pushIfNotExist(editorsList, rev.user);
                });
                pushIfNotExist(editorsList, deck.user);

                // figure out the subdecks by id and revision
                let contentItems = deckRevisions.map((rev) => rev.contentItems);
                contentItems = _.flatten(contentItems).filter((citem) => citem.kind === 'deck');
                contentItems = _.uniqBy(contentItems, (citem) => `${citem.ref.id}-${citem.ref.revision}`);

                return new Promise((resolve, reject) => {
                    async.eachSeries(contentItems, (citem, callback) => {
                        col.findOne({_id: parseInt(citem.ref.id)})
                        .then((innerDeck) => self.getDeckEditors(innerDeck._id+'-'+citem.ref.revision, editorsList))
                        .then(() => callback())
                        .catch(callback);
                    }, (err) => {
                        if (err) {
                            reject(err);
                        } else {
                            resolve(editorsList);
                        }
                    });
                });
            });
        });
    },

    // return the set of users and groups with write access to the deck
    getDeckUsersGroups(deck, deckId) {
        // TODO change this
        // deck is optional, so if deckId is missing, `deck` holds the actual deckId
        if (deckId === undefined) {
            deckId = deck;

            return self.get(deckId)
            .then((deck) => self.getDeckUsersGroups(deck, deckId));
        }

        let accessLevel = deck.accessLevel || 'public';

        if (accessLevel === 'private') {
            return Promise.resolve({
                users: [deck.user],
                groups: [],
            });

        } else {
            // we need all contributors
            return self.getDeckEditors(deckId)
            .then((contributors) => {

                if (accessLevel === 'public' || accessLevel === 'restricted') {
                    // we now read the editors property of the deck, providing some defaults
                    let users = [], groups = [];
                    if (deck.editors) {
                        if (deck.editors.users) {
                            users = deck.editors.users;
                        }
                        if (deck.editors.groups) {
                            groups = deck.editors.groups;
                        }
                    }

                    return {
                        users: [...(new Set(users.map((u) => u.id))), ...contributors],
                        groups: groups.map((g) => g.id),
                    };

                } else {
                    throw new Error(`Unexpected accessLevel: ${accessLevel}`);
                }

            });

        }

    },

    // simply creates a new deck revision without updating anything
    createDeckRevision(deckId, userId, rootDeckId) {
        // we only need the id, ignore any revision id
        deckId = String(parseInt(deckId));

        // we also need the path from root to deck
        return self.findPath(rootDeckId, deckId).then((path) => {
            // create the new revision
            return self.deepRevise(path, userId).then((updatedDeck) => {
                if (!updatedDeck) return;

                // only return the last (new) revision for the updatedDeck in the revisions array
                updatedDeck.revisions = updatedDeck.revisions.slice(-1);
                return updatedDeck;
            });

        });

    },

    // reverts a deck to a past revision by copying it to a new one
    revertDeckRevision: function(deckId, revisionId, userId, rootDeckId) {
        // we only need the id, ignore any revision id there
        deckId = String(parseInt(deckId));

        // we also need the path from root to deck
        return self.findPath(rootDeckId, deckId).then((path) => {

            // revert to revision
            return self.deepRevert(path, revisionId, userId).then((updatedDeck) => {
                if (!updatedDeck) return;

                // only return the last (new) revision for the fullDeck in the revisions array
                updatedDeck.revisions = updatedDeck.revisions.slice(-1);
                return updatedDeck;
            });

        });

    },

    // forks a given deck revision by copying all of its sub-decks into new decks
    // forAttach is true when forking is done during deck attach process
    forkDeckRevision(deck_id, user, forAttach) {

        return self.getFlatDecksFromDB(deck_id)
        .then((res) => {
            //we have a flat sub-deck structure
            let flatDeckArray = [];
            flatDeckArray.push(res.id); //push root deck into array
            for(let i = 0; i < res.children.length; i++){
                flatDeckArray.push(res.children[i].id); //push next sub-deck into array
            }
            //init maps for new ids
            let id_map = {}, id_noRev_map = {};
            //reverse in order to iterate from bottom to top
            flatDeckArray.reverse();
            //feed the array for serial processing

            let new_decks = [];
            return new Promise((resolve, reject) => {
                //first we generate all the new ids for the copied decks, and hold them in a map for future reference
                async.eachSeries(flatDeckArray, (next_deck, callback) => {
                    return helper.connectToDatabase()
                    .then((db) => helper.getNextIncrementationValueForCollection(db, 'decks'))
                    .then((newId) => {
                        id_map[next_deck] = newId+'-'+1;
                        id_noRev_map[next_deck.split('-')[0]] = newId;
                        callback();
                    }).catch(callback);
                }, (err) => {
                    if (err) {
                        return reject(err);
                    }

                    //iterate the flat decktree and copy each deck, referring to the new ids in its content items and usage
                    async.eachSeries(flatDeckArray, (next_deck, callback) => {
                        return helper.connectToDatabase() //db connection have to be accessed again in order to work with more than one collection
                        .then((db2) => db2.collection('decks'))
                        .then((col) => {
                            return col.findOne({_id: parseInt(next_deck.split('-')[0])})
                            .then((found) => {
                                let ind = parseInt(next_deck.split('-')[1])-1;
                                let contributorsArray = found.contributors;
                                //contributorsArray.push({'user': parseInt(user), 'count': 1});
                                let existingUserContributorIndex = findWithAttr(contributorsArray, 'user', parseInt(user));
                                if(existingUserContributorIndex > -1)
                                    contributorsArray[existingUserContributorIndex].count++;
                                else{
                                    contributorsArray.push({'user': parseInt(user), 'count': 1});
                                }

                                let copiedDeck = {
                                    _id: id_noRev_map[found._id],
                                    origin: {
                                        id: found._id,
                                        revision: found.revisions[ind].id,
                                        title: found.revisions[ind].title,
                                        user: found.user,
                                    },
                                    description: found.description,
                                    language: found.revisions[ind].language,
                                    license: found.license,
                                    user: parseInt(user),
                                    translated_from: found.translated_from,
                                    contributors: contributorsArray,
                                    active: 1
                                };

                                let now = new Date();
                                let timestamp = now.toISOString();
                                copiedDeck.timestamp = timestamp;
                                copiedDeck.lastUpdate = timestamp;
                                if(found.hasOwnProperty('datasource')){
                                    copiedDeck.datasource = found.datasource;
                                }
                                else{
                                    copiedDeck.datasource = null;
                                }
                                //copiedDeck.parent = next_deck.split('-')[0]+'-'+next_deck.split('-')[1];
                                copiedDeck.revisions = [found.revisions[ind]];
                                copiedDeck.revisions[0].id = 1;
                                // own the revision as well!
                                copiedDeck.revisions[0].user = copiedDeck.user;

                                // renew creation date for fresh revision
                                copiedDeck.revisions[0].timestamp = timestamp;
                                copiedDeck.revisions[0].lastUpdate = timestamp;

                                // this points to the same deck, needs to be removed in forked decks
                                delete copiedDeck.revisions[0].originRevision;

                                for(let i = 0; i < copiedDeck.revisions[0].contentItems.length; i++){
                                    for(let j in id_map){
                                        if(id_map.hasOwnProperty(j) && copiedDeck.revisions[0].contentItems[i].ref.id === parseInt(j.split('-')[0])){
                                            copiedDeck.revisions[0].contentItems[i].ref.id = parseInt(id_map[j].split('-')[0]);
                                            copiedDeck.revisions[0].contentItems[i].ref.revision = parseInt(id_map[j].split('-')[1]);
                                        }
                                    }
                                }
                                for(let i = 0; i < copiedDeck.revisions[0].usage.length; i++){
                                    for(let j in id_map){
                                        if(id_map.hasOwnProperty(j) && copiedDeck.revisions[0].usage[i].id === parseInt(j.split('-')[0])){
                                            copiedDeck.revisions[0].usage[i].id = parseInt(id_map[j].split('-')[0]);
                                            copiedDeck.revisions[0].usage[i].revision = parseInt(id_map[j].split('-')[1]);
                                        }
                                    }
                                }
                                for(let i = 0; i < copiedDeck.revisions[0].contentItems.length; i++){
                                    let nextSlide = copiedDeck.revisions[0].contentItems[i];
                                    if(nextSlide.kind === 'slide'){
                                        let root_deck_path = [copiedDeck._id, '1'];
                                        //console.log('outside root_deck_path', root_deck_path);
                                        self.addToUsage(nextSlide, root_deck_path);
                                    }
                                    else{
                                        continue;
                                    }
                                }

                                new_decks.push(copiedDeck);
                                return col.insertOne(copiedDeck).then(() => {
                                    callback();
                                });
                            });
                        }).catch(callback);
                    }, (err2) => {
                        if (err2) {
                            reject(err2);
                        } else {
                            if (!forAttach) {
                                // if not attaching, we need to track stuff here
                                let rootDeckId = id_map[res.id];
                                self._trackDecksForked(rootDeckId, id_map, user);
                            }

                            resolve({'root_deck': id_map[res.id], 'id_map': id_map});
                        }
                    });
                });
            });
        });
    },

<<<<<<< HEAD
    //forks a given deck revision by copying all of its sub-decks into new decks
    translateDeckRevision(deck_id, user, language){

        return self.getFlatDecksFromDB(deck_id)
        .then((res) => {
            //we have a flat sub-deck structure
            let flatDeckArray = [];
            flatDeckArray.push(res.id); //push root deck into array
            for(let i = 0; i < res.children.length; i++){
                flatDeckArray.push(res.children[i].id); //push next sub-deck into array
            }
            //init maps for new ids
            let id_map = {}, id_noRev_map = {}, slide_id_map = {};
            //reverse in order to iterate from bottom to top
            flatDeckArray.reverse();
            //feed the array for serial processing

            let new_decks = [];
            return new Promise((resolve, reject) => {
                //first we generate all the new ids for the copied decks, and hold them in a map for future reference
                async.eachSeries(flatDeckArray, (next_deck, callback) => {
                    return helper.connectToDatabase()
                    .then((db) => helper.getNextIncrementationValueForCollection(db, 'decks'))
                    .then((newId) => {
                        id_map[next_deck] = newId+'-'+1;
                        id_noRev_map[next_deck.split('-')[0]] = newId;
                        callback();
                    }).catch(callback);
                }, (err) => {
                    if (err) {
                        return reject(err);
                    }

                    //iterate the flat decktree and copy each deck, referring to the new ids in its content items and usage
                    async.eachSeries(flatDeckArray, (next_deck, callback) => {
                        return helper.connectToDatabase() //db connection have to be accessed again in order to work with more than one collection
                        .then((db2) => db2.collection('decks'))
                        .then((col) => {
                            return col.findOne({_id: parseInt(next_deck.split('-')[0])})
                            .then((found) => {
                                let ind = parseInt(next_deck.split('-')[1])-1;
                                let contributorsArray = found.contributors;
                                //contributorsArray.push({'user': parseInt(user), 'count': 1});
                                let existingUserContributorIndex = findWithAttr(contributorsArray, 'user', parseInt(user));
                                if(existingUserContributorIndex > -1)
                                    contributorsArray[existingUserContributorIndex].count++;
                                else{
                                    contributorsArray.push({'user': parseInt(user), 'count': 1});
                                }

                                let copiedDeck = {
                                    _id: id_noRev_map[found._id],
                                    origin: {
                                        id: found._id,
                                        revision: found.revisions[ind].id,
                                        title: found.revisions[ind].title,
                                        user: found.user,
                                    },
                                    description: found.description,
                                    language: found.revisions[ind].language,
                                    license: found.license,
                                    user: parseInt(user),
                                    translated_from: found.translated_from,
                                    contributors: contributorsArray,
                                    active: 1
                                };

                                let now = new Date();
                                let timestamp = now.toISOString();
                                copiedDeck.timestamp = timestamp;
                                copiedDeck.lastUpdate = timestamp;
                                if(found.hasOwnProperty('datasource')){
                                    copiedDeck.datasource = found.datasource;
                                }
                                else{
                                    copiedDeck.datasource = null;
                                }
                                //copiedDeck.parent = next_deck.split('-')[0]+'-'+next_deck.split('-')[1];
                                copiedDeck.revisions = [found.revisions[ind]];
                                copiedDeck.revisions[0].id = 1;
                                // own the revision as well!
                                copiedDeck.revisions[0].user = copiedDeck.user;

                                // renew creation date for fresh revision
                                copiedDeck.revisions[0].timestamp = timestamp;
                                copiedDeck.revisions[0].lastUpdate = timestamp;
                                let contentItemsMap = {};
                                //console.log('before loop for content items');
                                async.eachSeries(copiedDeck.revisions[0].contentItems, (nextSlide, callback) => {
                                    if(nextSlide.kind === 'slide'){
                                        //we have to copy the slide, not like when forking
                                        let root_deck_path = [copiedDeck._id, '1'];
                                        return helper.connectToDatabase()
                                        .then((db) => helper.getNextIncrementationValueForCollection(db, 'slides'))
                                        .then((newSlideId) => {
                                            return helper.connectToDatabase()
                                            .then((db2) => db2.collection('slides'))
                                            .then((col2) => {
                                                return col2.findOne({_id: parseInt(nextSlide.ref.id)})
                                                .then((slide) => {
                                                    let slideRevisionIndex = parseInt(nextSlide.ref.revision)-1;
                                                    slide.revisions = [slide.revisions[slideRevisionIndex]];
                                                    contentItemsMap[slide._id] = newSlideId;
                                                    slide_id_map[slide._id] = newSlideId;
                                                    let oldSlideId = slide._id;
                                                    slide._id = newSlideId;
                                                    //slide.translated_from =
                                                    let rp = require('request-promise-native');
                                                    let myPromise = new Promise((resolve, reject) => {

                                                        var options = {
                                                            method: 'POST',
                                                            uri: Microservices.translation.uri+'/slide/'+oldSlideId,
                                                            headers : {
                                                                'Content-Type': 'application/json',
                                                                'Cache-Control': 'no-cache'
                                                            },
                                                            body :{
                                                                'target': 'de_DE',
                                                                'user': copiedDeck.user+''
                                                            },
                                                            json: true
                                                        };
                                                        rp(options).then(function (original){
                                                            //console.log('response', original);
                                                            if (original.error){
                                                                //console.log(original);
                                                                resolve({});
                                                            }else{
                                                                slide.revisions[0].title = original.revisions[0].title;
                                                                slide.revisions[0].content = original.revisions[0].content;
                                                                //slide.description = original.description;
                                                                col2.save(slide);
                                                                //new_decks.push(copiedDeck);
                                                                // return col.insertOne(copiedDeck).then(() => {
                                                                //     callback();
                                                                // });

                                                                resolve();

                                                            }
                                                        })
                                                        .catch(function (e){
                                                            console.log('problem with request deck: ' + e.message);
                                                            reject(e);
                                                        });
                                                    });

                                                    //console.log('contentItemsMap', contentItemsMap);
                                                    //console.log('copiedDeck', copiedDeck);
                                                    for(let i = 0; i < copiedDeck.revisions[0].contentItems.length; i++){
                                                        if(copiedDeck.revisions[0].contentItems[i].ref.id === oldSlideId){
                                                            copiedDeck.revisions[0].contentItems[i].ref.id = newSlideId;
                                                            copiedDeck.revisions[0].contentItems[i].ref.revision = '1';
                                                            callback();
                                                        }
                                                    }
                                                });
                                            });
                                        });
                                    }
                                    else{
                                        callback();
                                    }
                                },(err) => {
                                    if (err) {
                                        return reject(err);
                                    }

                                    //console.log('outside root_deck_path', root_deck_path);
                                    console.log('check point 1');

                                    for(let i = 0; i < copiedDeck.revisions[0].contentItems.length; i++){
                                        for(let j in id_map){
                                            if(id_map.hasOwnProperty(j) && copiedDeck.revisions[0].contentItems[i].ref.id === parseInt(j.split('-')[0])){
                                                copiedDeck.revisions[0].contentItems[i].ref.id = parseInt(id_map[j].split('-')[0]);
                                                copiedDeck.revisions[0].contentItems[i].ref.revision = parseInt(id_map[j].split('-')[1]);
                                            }
                                        }
                                    }
                                    console.log('check point 2');
                                    for(let i = 0; i < copiedDeck.revisions[0].usage.length; i++){
                                        for(let j in id_map){
                                            if(id_map.hasOwnProperty(j) && copiedDeck.revisions[0].usage[i].id === parseInt(j.split('-')[0])){
                                                copiedDeck.revisions[0].usage[i].id = parseInt(id_map[j].split('-')[0]);
                                                copiedDeck.revisions[0].usage[i].revision = parseInt(id_map[j].split('-')[1]);
                                            }
                                        }
                                    }
                                    console.log('check point 3');
                                    for(let i = 0; i < copiedDeck.revisions[0].contentItems.length; i++){
                                        let nextSlide = copiedDeck.revisions[0].contentItems[i];
                                        console.log('nextSlide', nextSlide);
                                        if(nextSlide.kind === 'slide'){
                                            let root_deck_path = [copiedDeck._id, '1'];
                                            console.log('outside root_deck_path', root_deck_path);
                                            console.log('contentItemsMap', contentItemsMap);
                                            self.addToUsage(nextSlide, root_deck_path);
                                        }
                                        else{
                                            continue;
                                        }
                                    }
                                    console.log('check point 4');

                                    //translate copiedDeck
                                    //console.log('translation uri', Microservices.translation.uri+'/deck/'+found._id);
                                    let rp = require('request-promise-native');
                                    let myPromise = new Promise((resolve, reject) => {

                                        var options = {
                                            method: 'POST',
                                            uri: Microservices.translation.uri+'/deck/'+found._id,
                                            headers : {
                                                'Content-Type': 'application/json',
                                                'Cache-Control': 'no-cache'
                                            },
                                            body :{
                                                'target': 'de_DE',
                                                'user': copiedDeck.user+''
                                            },
                                            json: true
                                        };
                                        rp(options).then(function (original){
                                            //console.log('response', original);
                                            if (original.error){
                                                //console.log(original);
                                                resolve({});
                                            }else{
                                                copiedDeck.revisions[0].title = original.revisions[0].title;
                                                copiedDeck.description = original.description;
                                                new_decks.push(copiedDeck);
                                                return col.insertOne(copiedDeck).then(() => {
                                                    callback();
                                                });

                                                resolve();

                                            }
                                        })
                                        .catch(function (e){
                                            console.log('problem with request deck: ' + e.message);
                                            reject(e);
                                        });
                                    });

                                });



                            });
                        }).catch(callback);
                    }, (err2) => {
                        if (err2) {
                            reject(err2);
                        } else {
                            resolve({'root_deck': id_map[res.id], 'id_map': id_map, 'slide_id_map': slide_id_map});
                        }
                    });
                });
            });
        });
=======
    // TODO make this actually private after code in handler.js has been moved here
    _trackDecksForked(rootDeckId, forkIdsMap, userId, forAttach) {
        // we reverse the array to track the root first, then the children in order
        let newDeckIds = Object.keys(forkIdsMap).map((key) => forkIdsMap[key]).reverse();

        let parentOperations = [];
        // taken from https://stackoverflow.com/questions/30823653/is-node-js-native-promise-all-processing-in-parallel-or-sequentially/#30823708
        // this starts with a promise that resolves to empty array,
        // then takes each new deck id and applies the tracking and returns a new promise that resolves
        // to the tracking results, that are picked up by the next iteration, etc...
        return newDeckIds.reduce((p, newDeckId) => {
            return p.then((deckChanges) => {
                // if errored somewhere return nothing, chain will just end without doing the rest
                if (!deckChanges) return;

                // parent operations is only the ops for the forking of the first deck (the root of the fork tree)
                // the first time this runs, deckChanges is empty!
                if (_.isEmpty(parentOperations)) parentOperations.push(...deckChanges);
                // we track everything as rooted to the deck_id
                return ChangeLog.trackDeckForked(newDeckId, userId, rootDeckId, parentOperations, forAttach);
            });
        }, Promise.resolve([]));

>>>>>>> b18f421d
    },

    getDeckForks(deckId, userId) {
        if (userId) userId = parseInt(userId);
        deckId = parseInt(deckId);

        // check for 404 first
        return self.get(deckId).then((deck) => {
            if (!deck) return;

            let query = { 'origin.id': deckId };
            if (userId) {
                query.user = userId;
            };

            // then run the query itself
            return self.find('decks', query);
        });
    },

    countDeckForks(deckId, userId) {
        if (userId) userId = parseInt(userId);
        deckId = parseInt(deckId);

        // check for 404 first
        return self.get(deckId).then((deck) => {
            if (!deck) return;

            let query = { 'origin.id': deckId };
            if (userId) {
                query.user = userId;
            }

            return self.count('decks', query);
        });
    },

    // computes the usage of the item, i.e. the decks that point to it
    getUsage(itemId, itemKind='deck') {
        let item = util.parseIdentifier(itemId);
        let elemMatchQuery = {
            kind: itemKind,
            'ref.id': item.id,
        };

        let projectStage = {
            _id : 0,
            id: '$_id',
            revision: '$revisions.id',
        };

        if (item.revision) {
            elemMatchQuery['ref.revision'] = item.revision;
        } else {
            projectStage.using = {
                $arrayElemAt: [
                    { $filter: {
                        input: '$revisions.contentItems',
                        as: 'citem',
                        cond: {
                            $and: [
                                { $eq: ['$$citem.kind', itemKind] },
                                { $eq: ['$$citem.ref.id', item.id] },
                            ],
                        },
                    } },
                    0,
                ],
            };
        }

        let pipeline = [
            { $project: {
                revisions: {
                    id: 1,
                    contentItems: {
                        kind: 1,
                        ref: 1,
                    },
                },
            } },
            { $unwind: '$revisions' },
            { $match: {
                'revisions.contentItems': {
                    $elemMatch: elemMatchQuery,
                }
            } },
            { $project: projectStage },
        ];

        if (!item.revision) {
            // also clean up match property
            pipeline.push({
                $project: {
                    id: 1,
                    revision: 1,
                    using: '$using.ref.revision',
                },
            });
        }

        return helper.getCollection('decks')
        .then((decks) => decks.aggregate(pipeline))
        .then((result) => result.toArray());

    },

    // computes the usage of the item, i.e. the decks that point to it directly or indirectly
    getDeepUsage(itemId, itemKind='deck') {
        return self.getUsage(itemId, itemKind).then((parents) => {
            return parents.reduce((promise, parent) => {
                return promise.then((usage) => {
                    let parentId = util.toIdentifier(parent);
                    // a deck/slide parent is always a deck
                    return self.getDeepUsage(parentId).then((deepUsage) => {
                        // when method is called by client code the itemId may have revision
                        // in such a case `parent` includes a `using` attribute
                        // let's propagate that that in deep results
                        if (parent.using) {
                            deepUsage.forEach((u) => u.using = parent.using);
                        }
                        return usage.concat(deepUsage);
                    });
                });
            }, Promise.resolve(parents));
        });
    },

    // computes the decks that point to it directly or indirectly, and are roots themselves (their own parents is empty)
    // when item type is 'deck', includes the deck in question if it's a root deck (i.e. has no parents in the db)
    getRootDecks(itemId, itemKind='deck') {
        return self.getUsage(itemId, itemKind).then((parents) => {
            // return self if is deck and is root
            if (parents.length === 0) {
                if (itemKind === 'deck') {
                    return [util.parseIdentifier(itemId)];
                } else {
                    // orphan slide
                    return [];
                }
            }

            return parents.reduce((promise, parent) => {
                return promise.then((roots) => {
                    let parentId = util.toIdentifier(parent);
                    // a deck/slide parent is always a deck
                    return self.getRootDecks(parentId).then((deepRoots) => {
                        // when method is called by client code the itemId may have revision
                        // in such a case `parent` includes a `using` attribute
                        // let's propagate that that in deep results
                        if (parent.using) {
                            deepRoots.forEach((u) => u.using = parent.using);
                        }
                        return roots.concat(deepRoots);
                    });
                });
            }, Promise.resolve([]));
        });
    },

    // computes all deck permissions the user has been granted
    userPermissions(deckId, userId) {
        userId = parseInt(userId);
        return self.get(deckId)
        .then((deck) => {
            if (!deck) return;

            // return {readOnly: true} if requesting any revision other than the latest
            // depending on `deckId` format, the deck may include just the requested revision or all of them
            let readOnly = (deck.revisionId !== deck.latestRevisionId);

            if (deck.user === userId) {
                // deck owner, return all
                return { fork: true, edit: true, admin: true, readOnly };
            }

            // default level is public
            let accessLevel = deck.accessLevel || 'public';
            return self.getDeckUsersGroups(deck, deckId)
            .then((editors) => {
                if (editors.users.includes(userId)) {
                    // user is an editor
                    return { fork: true, edit: true, admin: false, readOnly };
                } else {
                    // we also need to check if the groups allowed to edit the deck include the user
                    return userService.fetchUsersForGroups(editors.groups).then((groupsUsers) => {

                        if (groupsUsers.includes(userId)) {
                            // user is an editor
                            return { fork: true, edit: true, admin: false, readOnly };
                        } else {
                            // user is not an editor or owner
                            // also return if user can fork the deck (e.g. if it's public)
                            return { fork: (accessLevel !== 'private'), edit: false, admin: false, readOnly };
                        }

                    }).catch((err) => {
                        console.warn(`could not fetch usergroup info from service: ${err.message}`);
                        // we're not sure, let's just not allow this user
                        return { fork: (accessLevel !== 'private'), edit: false, admin: false, readOnly };
                    });
                }
            });
        });

    },

    // computes fork permission only
    forkAllowed(deckId, userId) {
        userId = parseInt(userId);
        return self.get(deckId).then((deck) => {
            if (!deck) return;

            // next, we need to check the accessLevel, defaults to 'public'
            let accessLevel = deck.accessLevel || 'public';

            if (accessLevel === 'private') {
                // no-one but the deck owner can fork it!!
                return deck.user === userId;
            }

            // any other access level means you can fork it always
            return true;
        });
    },

    // computes admin permission only
    adminAllowed(deckId, userId) {
        userId = parseInt(userId);
        return self.get(deckId).then((deck) => {
            if (!deck) return;
            return (deck.user === userId);
        });
    },

    getTags(deckIdParam){
        let {deckId, revisionId} = splitDeckIdParam(deckIdParam);

        return helper.connectToDatabase()
        .then((db) => db.collection('decks'))
        .then((col) => {
            return col.findOne({_id: parseInt(deckId)})
            .then((deck) => {

                if(!deck) return;

                if(revisionId === null){
                    revisionId = getActiveRevision(deck);
                }

                if(!deck.revisions[revisionId]) return;

                return (deck.revisions[revisionId].tags || []);
            });
        });
    },

    addTag: function(deckIdParam, tag) {
        let {deckId, revisionId} = splitDeckIdParam(deckIdParam);

        return helper.connectToDatabase()
        .then((db) => db.collection('decks'))
        .then((col) => {
            return col.findOne({_id: parseInt(deckId)})
            .then((deck) => {

                if(!deck) return;

                if(revisionId === null){
                    revisionId = getActiveRevision(deck);
                }

                if(!deck.revisions[revisionId]) return;

                if(!deck.revisions[revisionId].tags){
                    deck.revisions[revisionId].tags = [];
                }

                // check if new tag already exists in tags array
                if(!deck.revisions[revisionId].tags.some((element) => {
                    return element.tagName === tag.tagName;
                })){
                    deck.revisions[revisionId].tags.push(tag);
                    col.save(deck);
                }

                return deck.revisions[revisionId].tags;
            });
        });
    },

    removeTag: function(deckIdParam, tag){
        let {deckId, revisionId} = splitDeckIdParam(deckIdParam);

        return helper.connectToDatabase()
        .then((db) => db.collection('decks'))
        .then((col) => {
            return col.findOne({_id: parseInt(deckId)})
            .then((deck) => {

                if(!deck) return;

                if(revisionId === null){
                    revisionId = getActiveRevision(deck);
                }

                if(!deck.revisions[revisionId]) return;

                deck.revisions[revisionId].tags = (deck.revisions[revisionId].tags || []).filter( (el) => {
                    return el.tagName !== tag.tagName;
                });

                col.save(deck);
                return deck.revisions[revisionId].tags;
            });
        });
    },

    // fetches specified media-type files that are present inside the deck
    getMedia: function(deckId, mediaType){
        return self.getFlatSlides(deckId, undefined, false).then( (flatSlides) => {
            if(!flatSlides) return;

            // get media uris per slide as arrays
            let media = flatSlides.children.map( (slide) => {
                return util.findMedia(slide.content, mediaType);
            });

            // flatten arrays of media uris
            let flatMedia = [].concat.apply([], media);

            // return unique media uris
            return [...new Set(flatMedia)];
        });
    },

    // fetches change log records for the deck or subdecks thereof
    getChangeLog: function(identifier) {
        // always check if deck exists to return a 404
        return self.get(identifier).then((existingDeck) => {
            if (!existingDeck) return;

            let deck = util.parseIdentifier(identifier);
            // set default if not specified (?)
            // if (!deck.revision) deck.revision = existingDeck.active;

            let valueQuery = {
                'value.kind': 'deck',
                'value.ref.id': deck.id,
            };
            // if not specified, return all
            if (deck.revision) valueQuery['value.ref.revision'] = deck.revision;

            return helper.getCollection('deckchanges').then((changes) => {
                return changes.aggregate([
                    { $match: {
                        $or: [
                            { path: {
                                $elemMatch: deck
                            } },
                            valueQuery,
                        ]
                    } },
                    // { $project: { _id: 0 } }, // TODO re-insert this after 3.4 upgrade
                    { $sort: { timestamp: 1 } },
                ]);
            }).then((result) => result.toArray());
        });

    },

    // returns change log record counts for all revisions of deck
    getChangesCounts: function(deckId) {
        let deck = util.parseIdentifier(deckId);
        return helper.getCollection('deckchanges').then((changes) => {
   
            return changes.aggregate([
                // primary filter
                { $match: {
                    $or: [
                        { 'path.id': deck.id },
                        {
                            'value.kind': 'deck',
                            'value.ref.id': deck.id,
                        },
                    ]
                } },
                // selection
                { $project: {
                    opgroup: {
                        $ifNull: [ { $arrayElemAt: ['$parents', 0] }, '$_id' ],
                    },
                    target: {
                        $cond: {
                            if: { $eq: ['$value.ref.id', deck.id] },
                            then: '$value.ref',
                            else: '$path',
                        }
                    }
                } },
                { $unwind: '$target' },
                // secondary filter
                { $match: { 'target.id': deck.id } },
                // first grouping, gets rid of groups
                { $group: {
                    _id: { revision: '$target.revision', opgroup: '$opgroup' },
                } },
                // second grouping, counts groups
                { $group: {
                    _id: '$_id.revision',
                    'changesCount': { $sum: 1 },
                } },

            ]);

        }).then((cursor) => {
            return new Promise((resolve, reject) => {
                let result = {};
                cursor.forEach((doc) => {
                    result[doc._id] = doc.changesCount;
                }, (err) => {
                    if (err) {
                        reject(err);
                    } else {
                        resolve(result);
                    }
                });
            });
        });

    },

};

// split deck id given as parameter to deck id and revision id
function splitDeckIdParam(deckId){
    let revisionId = null;
    let decktreesplit = deckId.split('-');
    if(decktreesplit.length > 1){
        deckId = decktreesplit[0];
        revisionId = decktreesplit[1]-1;
    }

    return {deckId, revisionId};
}

function findDeckInDeckTree(decktree, deck, path){
    if (decktree) {
        for (let i = 0; i < decktree.length; i++) {

            if(decktree[i].type === 'slide')
                continue;
            if (decktree[i].id === String(deck)) {
                let npath = JSON.parse(JSON.stringify(path));
                npath.push({'id': decktree[i].id, 'parent_id': path[path.length-1].id});
                return npath;
            }
            else{
                let npath = JSON.parse(JSON.stringify(path));
                npath.push({'id': decktree[i].id, 'parent_id': path[path.length-1].id});
                let found = findDeckInDeckTree(decktree[i].children, deck, npath);
                if(found) return found;

            }
        }
    }
    else return;
}

function getActiveRevision(deck){
    for(let i = 0; i < deck.revisions.length; i++) {
        if(deck.revisions[i].id === deck.active) {
            return i;
        }
        else continue;
    }
    return -1;
}

function getNewRevisionID(citem){
    if(citem.revisions.length > 0)
        return Math.max.apply(
            Math,citem.revisions.map(
                (o) => {
                    return o.id;
                }
            )
        );
    else return 0;
}

//returns the max order of appearance (i.e., position) of a content item inside a deck, or 0 if it is empty
function getOrder(activeRevision){
    if(activeRevision.contentItems.length > 0){
        return Math.max.apply(
            Math,activeRevision.contentItems.map(
                (o) => {
                    return o.order;
                }
            )
        );
    }
    else return 0;
}

function convertToNewDeck(deck){
    let now = new Date();
    let root_deck = deck.root_deck;
    let usageArray = [];
    if(root_deck !== null){
        let root_deck_array = root_deck.split('-');
        usageArray.push({
            'id': parseInt(root_deck_array[0]),
            'revision': parseInt(root_deck_array[1])
        });
    }
    deck.user = parseInt(deck.user);
    let contributorsArray = [{'user': deck.user, 'count': 1}];
    if(!deck.hasOwnProperty('tags') || deck.tags === null){
        deck.tags = [];
    }
    if(!deck.hasOwnProperty('theme') || deck.theme === null){
        deck.theme = 'default';
    }
    if(deck.hasOwnProperty('editors') && deck.editors === null){
        deck.editors = {users: [], groups: []};
    }
    else if(!deck.hasOwnProperty('editors')){
        deck.editors = {users: [], groups: []};
    }
    //should we have a default accessLevel?
    const result = {
        _id: deck._id,
        user: deck.user,
        accessLevel: deck.accessLevel,
        editors: deck.editors,
        timestamp: now.toISOString(),
        description: deck.description,
        translated_from: deck.translation,
        lastUpdate: now.toISOString(),
        datasource: deck.datasource,
        license: deck.license,
        contributors: contributorsArray,
        active: 1,
        revisions: [{
            id: 1,
            usage: usageArray, //create new array and insert root deck
            title: deck.title,
            timestamp: now.toISOString(),
            lastUpdate: now.toISOString(),
            user: deck.user,
            language: deck.language,
            parent: deck.parent_deck,
            tags: deck.tags,
            comment: deck.comment,
            abstract: deck.abstract,
            footer: deck.footer,
            contentItems: [],
            theme: deck.theme
        }]
    };
    return result;
}

function convertDeckWithNewRevision(deck, newRevisionId, content_items, usageArray) {
    let now = new Date();
    deck.user = parseInt(deck.user);
    if(!deck.hasOwnProperty('tags') || deck.tags === null){
        deck.tags = [];
    }
    if(deck.language === null){
        deck.language = 'en_EN';
    }
    if(!deck.hasOwnProperty('theme') || deck.theme === null){
        deck.theme = 'default';
    }
    if(deck.hasOwnProperty('editors') && deck.editors === null){
        deck.editors = {users: [], groups: []};
    }
    else if(!deck.hasOwnProperty('editors')){
        deck.editors = {users: [], groups: []};
    }
    const result = {
        description: deck.description,
        lastUpdate: now.toISOString(),
        datasource: deck.datasource,
        license: deck.license,
        active: newRevisionId,

        accessLevel: deck.accessLevel,
        editors: deck.editors,

        revisions: [{
            id: newRevisionId,
            usage: usageArray,
            title: deck.title,
            timestamp: now.toISOString(),
            lastUpdate: now.toISOString(),
            user: deck.user,
            language: deck.language,
            parent: deck.parent_deck,
            tags: deck.tags,
            comment: deck.comment,
            abstract: deck.abstract,
            footer: deck.footer,
            contentItems: content_items,
            theme: deck.theme
        }]
    };
    return result;
}

function pushIfNotExist(editorsList, toBeInserted){
    if(!editorsList.includes(toBeInserted)){
        editorsList.push(toBeInserted);
    }
}

function findWithAttr(array, attr, value) {
    for(let i = 0; i < array.length; i++) {
        if(array[i][attr] === value) {
            return i;
        }
    }
    return -1;
}

function findWithAttrRev(array, attr, value) {
    for(let i = 0; i < array.length; i++) {
        if(array[i][attr].split('-')[0] === value.split('-')[0]) {
            return i;
        }
    }
    return -1;
}<|MERGE_RESOLUTION|>--- conflicted
+++ resolved
@@ -1801,270 +1801,7 @@
         });
     },
 
-<<<<<<< HEAD
-    //forks a given deck revision by copying all of its sub-decks into new decks
-    translateDeckRevision(deck_id, user, language){
-
-        return self.getFlatDecksFromDB(deck_id)
-        .then((res) => {
-            //we have a flat sub-deck structure
-            let flatDeckArray = [];
-            flatDeckArray.push(res.id); //push root deck into array
-            for(let i = 0; i < res.children.length; i++){
-                flatDeckArray.push(res.children[i].id); //push next sub-deck into array
-            }
-            //init maps for new ids
-            let id_map = {}, id_noRev_map = {}, slide_id_map = {};
-            //reverse in order to iterate from bottom to top
-            flatDeckArray.reverse();
-            //feed the array for serial processing
-
-            let new_decks = [];
-            return new Promise((resolve, reject) => {
-                //first we generate all the new ids for the copied decks, and hold them in a map for future reference
-                async.eachSeries(flatDeckArray, (next_deck, callback) => {
-                    return helper.connectToDatabase()
-                    .then((db) => helper.getNextIncrementationValueForCollection(db, 'decks'))
-                    .then((newId) => {
-                        id_map[next_deck] = newId+'-'+1;
-                        id_noRev_map[next_deck.split('-')[0]] = newId;
-                        callback();
-                    }).catch(callback);
-                }, (err) => {
-                    if (err) {
-                        return reject(err);
-                    }
-
-                    //iterate the flat decktree and copy each deck, referring to the new ids in its content items and usage
-                    async.eachSeries(flatDeckArray, (next_deck, callback) => {
-                        return helper.connectToDatabase() //db connection have to be accessed again in order to work with more than one collection
-                        .then((db2) => db2.collection('decks'))
-                        .then((col) => {
-                            return col.findOne({_id: parseInt(next_deck.split('-')[0])})
-                            .then((found) => {
-                                let ind = parseInt(next_deck.split('-')[1])-1;
-                                let contributorsArray = found.contributors;
-                                //contributorsArray.push({'user': parseInt(user), 'count': 1});
-                                let existingUserContributorIndex = findWithAttr(contributorsArray, 'user', parseInt(user));
-                                if(existingUserContributorIndex > -1)
-                                    contributorsArray[existingUserContributorIndex].count++;
-                                else{
-                                    contributorsArray.push({'user': parseInt(user), 'count': 1});
-                                }
-
-                                let copiedDeck = {
-                                    _id: id_noRev_map[found._id],
-                                    origin: {
-                                        id: found._id,
-                                        revision: found.revisions[ind].id,
-                                        title: found.revisions[ind].title,
-                                        user: found.user,
-                                    },
-                                    description: found.description,
-                                    language: found.revisions[ind].language,
-                                    license: found.license,
-                                    user: parseInt(user),
-                                    translated_from: found.translated_from,
-                                    contributors: contributorsArray,
-                                    active: 1
-                                };
-
-                                let now = new Date();
-                                let timestamp = now.toISOString();
-                                copiedDeck.timestamp = timestamp;
-                                copiedDeck.lastUpdate = timestamp;
-                                if(found.hasOwnProperty('datasource')){
-                                    copiedDeck.datasource = found.datasource;
-                                }
-                                else{
-                                    copiedDeck.datasource = null;
-                                }
-                                //copiedDeck.parent = next_deck.split('-')[0]+'-'+next_deck.split('-')[1];
-                                copiedDeck.revisions = [found.revisions[ind]];
-                                copiedDeck.revisions[0].id = 1;
-                                // own the revision as well!
-                                copiedDeck.revisions[0].user = copiedDeck.user;
-
-                                // renew creation date for fresh revision
-                                copiedDeck.revisions[0].timestamp = timestamp;
-                                copiedDeck.revisions[0].lastUpdate = timestamp;
-                                let contentItemsMap = {};
-                                //console.log('before loop for content items');
-                                async.eachSeries(copiedDeck.revisions[0].contentItems, (nextSlide, callback) => {
-                                    if(nextSlide.kind === 'slide'){
-                                        //we have to copy the slide, not like when forking
-                                        let root_deck_path = [copiedDeck._id, '1'];
-                                        return helper.connectToDatabase()
-                                        .then((db) => helper.getNextIncrementationValueForCollection(db, 'slides'))
-                                        .then((newSlideId) => {
-                                            return helper.connectToDatabase()
-                                            .then((db2) => db2.collection('slides'))
-                                            .then((col2) => {
-                                                return col2.findOne({_id: parseInt(nextSlide.ref.id)})
-                                                .then((slide) => {
-                                                    let slideRevisionIndex = parseInt(nextSlide.ref.revision)-1;
-                                                    slide.revisions = [slide.revisions[slideRevisionIndex]];
-                                                    contentItemsMap[slide._id] = newSlideId;
-                                                    slide_id_map[slide._id] = newSlideId;
-                                                    let oldSlideId = slide._id;
-                                                    slide._id = newSlideId;
-                                                    //slide.translated_from =
-                                                    let rp = require('request-promise-native');
-                                                    let myPromise = new Promise((resolve, reject) => {
-
-                                                        var options = {
-                                                            method: 'POST',
-                                                            uri: Microservices.translation.uri+'/slide/'+oldSlideId,
-                                                            headers : {
-                                                                'Content-Type': 'application/json',
-                                                                'Cache-Control': 'no-cache'
-                                                            },
-                                                            body :{
-                                                                'target': 'de_DE',
-                                                                'user': copiedDeck.user+''
-                                                            },
-                                                            json: true
-                                                        };
-                                                        rp(options).then(function (original){
-                                                            //console.log('response', original);
-                                                            if (original.error){
-                                                                //console.log(original);
-                                                                resolve({});
-                                                            }else{
-                                                                slide.revisions[0].title = original.revisions[0].title;
-                                                                slide.revisions[0].content = original.revisions[0].content;
-                                                                //slide.description = original.description;
-                                                                col2.save(slide);
-                                                                //new_decks.push(copiedDeck);
-                                                                // return col.insertOne(copiedDeck).then(() => {
-                                                                //     callback();
-                                                                // });
-
-                                                                resolve();
-
-                                                            }
-                                                        })
-                                                        .catch(function (e){
-                                                            console.log('problem with request deck: ' + e.message);
-                                                            reject(e);
-                                                        });
-                                                    });
-
-                                                    //console.log('contentItemsMap', contentItemsMap);
-                                                    //console.log('copiedDeck', copiedDeck);
-                                                    for(let i = 0; i < copiedDeck.revisions[0].contentItems.length; i++){
-                                                        if(copiedDeck.revisions[0].contentItems[i].ref.id === oldSlideId){
-                                                            copiedDeck.revisions[0].contentItems[i].ref.id = newSlideId;
-                                                            copiedDeck.revisions[0].contentItems[i].ref.revision = '1';
-                                                            callback();
-                                                        }
-                                                    }
-                                                });
-                                            });
-                                        });
-                                    }
-                                    else{
-                                        callback();
-                                    }
-                                },(err) => {
-                                    if (err) {
-                                        return reject(err);
-                                    }
-
-                                    //console.log('outside root_deck_path', root_deck_path);
-                                    console.log('check point 1');
-
-                                    for(let i = 0; i < copiedDeck.revisions[0].contentItems.length; i++){
-                                        for(let j in id_map){
-                                            if(id_map.hasOwnProperty(j) && copiedDeck.revisions[0].contentItems[i].ref.id === parseInt(j.split('-')[0])){
-                                                copiedDeck.revisions[0].contentItems[i].ref.id = parseInt(id_map[j].split('-')[0]);
-                                                copiedDeck.revisions[0].contentItems[i].ref.revision = parseInt(id_map[j].split('-')[1]);
-                                            }
-                                        }
-                                    }
-                                    console.log('check point 2');
-                                    for(let i = 0; i < copiedDeck.revisions[0].usage.length; i++){
-                                        for(let j in id_map){
-                                            if(id_map.hasOwnProperty(j) && copiedDeck.revisions[0].usage[i].id === parseInt(j.split('-')[0])){
-                                                copiedDeck.revisions[0].usage[i].id = parseInt(id_map[j].split('-')[0]);
-                                                copiedDeck.revisions[0].usage[i].revision = parseInt(id_map[j].split('-')[1]);
-                                            }
-                                        }
-                                    }
-                                    console.log('check point 3');
-                                    for(let i = 0; i < copiedDeck.revisions[0].contentItems.length; i++){
-                                        let nextSlide = copiedDeck.revisions[0].contentItems[i];
-                                        console.log('nextSlide', nextSlide);
-                                        if(nextSlide.kind === 'slide'){
-                                            let root_deck_path = [copiedDeck._id, '1'];
-                                            console.log('outside root_deck_path', root_deck_path);
-                                            console.log('contentItemsMap', contentItemsMap);
-                                            self.addToUsage(nextSlide, root_deck_path);
-                                        }
-                                        else{
-                                            continue;
-                                        }
-                                    }
-                                    console.log('check point 4');
-
-                                    //translate copiedDeck
-                                    //console.log('translation uri', Microservices.translation.uri+'/deck/'+found._id);
-                                    let rp = require('request-promise-native');
-                                    let myPromise = new Promise((resolve, reject) => {
-
-                                        var options = {
-                                            method: 'POST',
-                                            uri: Microservices.translation.uri+'/deck/'+found._id,
-                                            headers : {
-                                                'Content-Type': 'application/json',
-                                                'Cache-Control': 'no-cache'
-                                            },
-                                            body :{
-                                                'target': 'de_DE',
-                                                'user': copiedDeck.user+''
-                                            },
-                                            json: true
-                                        };
-                                        rp(options).then(function (original){
-                                            //console.log('response', original);
-                                            if (original.error){
-                                                //console.log(original);
-                                                resolve({});
-                                            }else{
-                                                copiedDeck.revisions[0].title = original.revisions[0].title;
-                                                copiedDeck.description = original.description;
-                                                new_decks.push(copiedDeck);
-                                                return col.insertOne(copiedDeck).then(() => {
-                                                    callback();
-                                                });
-
-                                                resolve();
-
-                                            }
-                                        })
-                                        .catch(function (e){
-                                            console.log('problem with request deck: ' + e.message);
-                                            reject(e);
-                                        });
-                                    });
-
-                                });
-
-
-
-                            });
-                        }).catch(callback);
-                    }, (err2) => {
-                        if (err2) {
-                            reject(err2);
-                        } else {
-                            resolve({'root_deck': id_map[res.id], 'id_map': id_map, 'slide_id_map': slide_id_map});
-                        }
-                    });
-                });
-            });
-        });
-=======
+
     // TODO make this actually private after code in handler.js has been moved here
     _trackDecksForked(rootDeckId, forkIdsMap, userId, forAttach) {
         // we reverse the array to track the root first, then the children in order
@@ -2088,7 +1825,7 @@
             });
         }, Promise.resolve([]));
 
->>>>>>> b18f421d
+
     },
 
     getDeckForks(deckId, userId) {
