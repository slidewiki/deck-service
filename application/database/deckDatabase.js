'use strict';

const _ = require('lodash');
const util = require('../lib/util');

const ChangeLog = require('../lib/ChangeLog');

const userService = require('../services/user');

const helper = require('./helper'),
    striptags = require('striptags'),
    validateDeck = require('../models/deck').validateDeck;

const async = require('async');

let self = module.exports = {
    //gets a specified deck and all of its revision, or only the given revision
    get: function(identifier) {
        identifier = String(identifier);
        let idArray = identifier.split('-');
        return helper.connectToDatabase()
        .then((db) => db.collection('decks'))
        .then((col) => col.findOne({ _id: parseInt(idArray[0]) }))
        .then((found) => {
            if (!found) return;

            // add some extra revision metadata
            let [latestRevision] = found.revisions.slice(-1);
            found.latestRevisionId = latestRevision.id;

            let parsed = identifier.split('-');
            if(parsed.length === 1 || idArray[1] === ''){
                // this is the requested revision, if not set it is the 'active' revision
                found.revisionId = found.active;
                return found;
            }
            else{
                // this is the requested revision
                found.revisionId = parseInt(idArray[1]);

                let revision = found.revisions[parseInt(idArray[1])-1];
                if(typeof revision === 'undefined'){
                    return;
                }
                else{
                    found.revisions = [revision];
                    return found;
                }
            }
        });

    },

    // TODO
    // this could likely replace #get as it returns a more uniform data structure,
    // only with the requested revision data merged into a single object
    getDeck: function(identifier) {
        let [deckId, revisionId] = identifier.split('-').map(parseInt);

        return self.get(deckId).then((deck) => {
            if (!deck) return;

            if (!revisionId) {
                // if not set, we are looking at the active one
                revisionId = deck.active;
            }

            let deckRevision = deck.revisions.find((r) => (r.id === revisionId));
            if (!deckRevision) return; // revision not found

            // add some extra revision metadata
            deck.revisionId = revisionId;

            let [latestRevision] = deck.revisions.slice(-1);
            deck.latestRevisionId = latestRevision.id;

            return _.merge(deck, deckRevision);
        });

    },


    // returns the deck revision subdocument, either the one specified in identifier, or the active one
    getRevision: function(identifier) {
        return self.get(identifier)
        .then((deck) => {
            // return nothing if not found
            if (!deck) return;

            // depending on the identifier format, this may have just one revision, or all revisions
            if (deck.revisions.length === 1) {
                return deck.revisions[0];
            } else {
                // we need the active revision (?)
                return deck.revisions.find((rev) => (rev.id === deck.active));
            }
        });

    },

    //gets active revision of deck from database
    getActiveRevisionFromDB: function(identifier) {
        if(identifier.split('-').length > 1){
            return Promise.resolve(identifier);
        }
        else{
            return helper.connectToDatabase()
            .then((db) => db.collection('decks'))
            .then((col) => col.findOne({_id: parseInt(identifier)}))
            .then((found) => {
                if(found){
                    return Promise.resolve(found._id+'-'+found.active);
                }
                else {
                    return ;
                }
            });
        }

    },

    find: (collection, query) => {
        return helper.connectToDatabase()
        .then((db) => db.collection(collection))
        .then((col) => col.find(query))
        .then((cursor) => cursor.toArray());
    },

    findWithLimit: (collection, query, limit, offset) => {
        return helper.connectToDatabase()
        .then((db) => db.collection(collection))
        .then((col) => col.find(query).skip(offset).limit(limit))
        .then((cursor) => cursor.toArray());
    },

    findWithLimitAndSort: (collection, query, limit, offset, sorter) => {
        return helper.connectToDatabase()
        .then((db) => db.collection(collection))
        .then((col) => col.find(query).sort(sorter).skip(offset).limit(limit).sort(sorter))
        .then((cursor) => cursor.toArray());
    },

    count: (collection, query) => {
        return helper.connectToDatabase()
        .then((db) => db.collection(collection))
        .then((col) => col.count(query));
    },

    // return a path array of deckId as it exists in the tree with rootDeckId as root
    // returns first occurence of targetId, or nothing if cannot find the path
    // if targetKind is deck, then the path includes that as last item
    findPath: function(sourceDeckId, targetId, targetKind = 'deck', path) {
        let source = util.parseIdentifier(sourceDeckId);
        let target = util.parseIdentifier(targetId);

        // deck is default if invalid (?)
        if (!['deck', 'slide'].includes(targetKind)) targetKind = 'deck';

        return self.getRevision(sourceDeckId).then((sourceRevision) => {
            // source deck not found
            if (!sourceRevision) return [];

            // path should be canonical, so we need the revision to be defined
            source.revision = sourceRevision.id;

            if (!path) {
                path = [source];

                // return if source is same as target
                // but only for deck targets
                if (targetKind === 'deck' && source.id === target.id) return path;
            }

            if (targetKind === 'slide') {
                // first check all children for slide target
                let foundSlideIndex = sourceRevision.contentItems.findIndex((citem) => citem.kind === 'slide' && citem.ref.id === target.id);
                let foundSlide = sourceRevision.contentItems[foundSlideIndex];

                // the path points to the slide, append just the index and return
                if (foundSlide) return path.concat({ index: foundSlideIndex });
            }

            // expand all subdecks
            let subPaths = [];
            // we use #some so that `return true` breaks (means we found the target) and `return` continues
            let foundTarget = sourceRevision.contentItems.some((citem, index) => {
                // skip slides
                if (citem.kind !== 'deck') return; // continue

                // each subdeck expands the base path, we keep separate paths for each subdeck
                subPaths.push(path.concat(_.assign({index}, citem.ref)));

                // also check if target deck is direct child and break
                if (targetKind === 'deck' && citem.ref.id === target.id) return true;
            });

            // target is child of source
            if (foundTarget) {
                // the last subPath added is the path to target (because we did break in previous loop)
                return subPaths.slice(-1)[0];
            }

            // if no further subdecks are here we just return empty (dead-end)
            if (subPaths.length === 0) return [];

            // otherwise we search down
            return new Promise((resolve, reject) => {
                async.concatSeries(subPaths, (subPath, callback) => {
                    // the sub deck is the last element in the path
                    let [nextSource] = subPath.slice(-1);

                    self.findPath(util.toIdentifier(nextSource), targetId, targetKind, subPath)
                    .then((result) => callback(null, result))
                    .catch(callback);

                }, (error, results) => {
                    if (error) {
                        reject(error);
                    } else {
                        resolve(results);
                    }
                });
            });

        });

    },

    //inserts a deck into the database
    insert: function(deck) {
        return helper.connectToDatabase()
        .then((db) => helper.getNextIncrementationValueForCollection(db, 'decks'))
        .then((newId) => {
            return helper.getCollection('decks')
            .then((col) => {
                deck._id = newId;

                if(typeof deck.root_deck === 'undefined'){
                    deck.root_deck = null;
                }

                const convertedDeck = convertToNewDeck(deck);
                if (!validateDeck(convertedDeck)) {
                    throw validateDeck.errors;
                }

                return col.insertOne(convertedDeck).then((result) => {
                    // the deck.root_deck means we are adding a subdeck to that deck
                    if (!deck.root_deck) {
                        // also track in change log, but only if it's not a subdeck
                        ChangeLog.trackDeckCreated(convertedDeck._id, convertedDeck.user);
                    }
                    return result;
                });
            });
        });
    },

    // TODO only used for accessLevel tests right now, should be removed or properly integrated
    // once a decision re: access level is made
    _adminUpdate: function(id, deckPatch) {
        return helper.connectToDatabase()
        .then((db) => db.collection('decks'))
        .then((col) => {
            return col.findOne({_id: parseInt(id)})
            .then((existingDeck) => {
                if (!_.isEmpty(deckPatch.accessLevel)) {
                    existingDeck.accessLevel = deckPatch.accessLevel;
                }

                return col.findOneAndReplace({ _id: parseInt(id) }, existingDeck, { returnOriginal: false } )
                .then((updated) => updated.value);
            });

        });

    },

    // TODO properly implement a PATCH-like method for partial updates
    replaceEditors: function(id, payload) {
        let deckId = parseInt(id);

        return helper.connectToDatabase()
        .then((db) => db.collection('decks'))
        .then((decks) => {
            return decks.findOne({ _id: deckId })
            .then((existingDeck) => {
                if (!_.isEmpty(payload.editors) ) {
                    existingDeck.editors = payload.editors;
                }

                // TODO validation is BROKEN needs update here as well
                // let valid = deckModel(deckRevision);
                // if (!valid) {
                //     throw deckModel.errors;
                // }

                return decks.findOneAndReplace( { _id: deckId }, existingDeck, { returnOriginal: false });
            });

        });

    },

    // same as replaceEditors, but applied to all subdecks under deck `id`
    deepReplaceEditors: function(deckId, payload) {
        // getSubdeckIds includes self (deckId)
        return self.getSubdeckIds(deckId)
        .then((subdeckIds) => {
            if (!subdeckIds) return;

            return new Promise((resolve, reject) => {
                async.eachSeries(subdeckIds, (subdeckId, done) => {
                    // #replaceEditors accepts string for deck id
                    self.replaceEditors(subdeckId.toString(), payload)
                    .then((replaced) => {
                        if (replaced.ok !== 1) {
                            done(replaced);
                        } else {
                            done();
                        }
                    })
                    .catch(done);

                }, (error) => {
                    if (error) {
                        reject(error);
                    }  else {
                        resolve();
                    }
                });
            });
        });
    },

    //updates a deck's metadata when no new revision is needed
    update: function(id, deck) {
        // if not included in the call, the deck itself is the top_root_deck
        let top_root_deck = deck.top_root_deck || id;

        return helper.connectToDatabase()
        .then((db) => db.collection('decks'))
        .then((col) => {
            return col.findOne({_id: parseInt(id)})
            .then((existingDeck) => {
                if (!existingDeck) return;

                let idArray = id.split('-');
                let activeRevisionIndex ;
                if(idArray.length > 1){
                    activeRevisionIndex = parseInt(idArray[1])-1;
                }
                else{
                    activeRevisionIndex = getActiveRevision(existingDeck);
                }

                // start tracking changes
                let deckTracker = ChangeLog.deckTracker(existingDeck, top_root_deck, deck.user);

                //TODO check if all attributes are used from payload
                const deckRevision = existingDeck.revisions[activeRevisionIndex];
                deckRevision.title = deck.title;
                deckRevision.language = deck.language;
                existingDeck.description = deck.description;
                existingDeck.license = deck.license;
                //add comment, abstract, footer
                deckRevision.tags = deck.tags;

                if(!deck.hasOwnProperty('theme') || deck.theme === null){
                    deckRevision.theme = 'default';
                }
                else{
                    deckRevision.theme = deck.theme;
                }

                // changes ended here
                deckTracker.applyChangeLog();

                // lastUpdated update
                existingDeck.lastUpdate = (new Date()).toISOString();
                deckRevision.lastUpdate = existingDeck.lastUpdate;
                if (!_.isEmpty(deck.editors) ){
                    existingDeck.editors = deck.editors;
                }

                if(existingDeck.hasOwnProperty('contributors')){
                    let contributors = existingDeck.contributors;
                    let existingUserContributorIndex = findWithAttr(contributors, 'user', parseInt(deck.user));
                    if(existingUserContributorIndex > -1)
                        contributors[existingUserContributorIndex].count++;
                    else{
                        contributors.push({'user': parseInt(deck.user), 'count': 1});
                    }
                    existingDeck.contributors = contributors;
                }
                if (!validateDeck(deckRevision)) {
                    throw validateDeck.errors;
                }

                return col.findOneAndReplace({ _id: parseInt(id) }, existingDeck, { returnOriginal: false });
            });
        });
    },

    //renames a deck
    rename: function(deck_id, newName, top_root_deck, user){
        // if not included in the call, the deck itself is the top_root_deck
        top_root_deck = top_root_deck || deck_id;

        let deckId = deck_id.split('-')[0];
        return helper.connectToDatabase()
        .then((db) => db.collection('decks'))
        .then((col) => col.findOne({_id: parseInt(deckId)})
        .then((deck) => {
            if (!deck) return;

            let revisionIndex = deck_id.split('-')[1] - 1;
            let deckRevision = deck.revisions[revisionIndex];
            if (!deckRevision) return;

            // start tracking changes
            let deckTracker = ChangeLog.deckTracker(deck, top_root_deck, user);

            deckRevision.title = newName;

            // changes ended here
            deckTracker.applyChangeLog();

            // lastUpdated update
            deck.lastUpdate = (new Date()).toISOString();
            deckRevision.lastUpdate = deck.lastUpdate;

            return col.findOneAndReplace({_id: parseInt(deckId)}, deck);
        }));
    },

    // DEPRECATED
    //updates a deck by creating a new revision
    replace: function(id, deck) {
        // if not included in the call, the deck itself is the top_root_deck
        let top_root_deck = deck.top_root_deck || id;

        let idArray = String(id).split('-');
        if(idArray.length > 1){
            id = idArray[0];
        }
        return helper.connectToDatabase()
        .then((db) => db.collection('decks'))
        .then((col) => {
            return col.findOne({_id: parseInt(id)})
            .then((existingDeck) => {
                if (!existingDeck) return;

                const maxRevisionId = existingDeck.revisions.reduce((prev, curr) => {
                    if (curr.id > prev)
                        return curr.id;
                    else
                        return prev;
                }, 1);
                let valid = false;
                const newRevisionId = parseInt(maxRevisionId)+1;
                //must get previously active revision and copy content items to new revision
                //NOTE or should we get the id from the request, it contains the revision that is replaced...
                let activeRevisionIndex = getActiveRevision(existingDeck);
                if(idArray.length > 1){
                    activeRevisionIndex = parseInt(idArray[1])-1;
                }

                let usageArray = existingDeck.revisions[activeRevisionIndex].usage;
                //we should remove the usage of the previous revision in the root deck
                let previousUsageArray = JSON.parse(JSON.stringify(usageArray));

                if(deck.root_deck){
                    let root_deck_array = deck.root_deck.split('-');
                    for(let i = 0; i < previousUsageArray.length; i++){
                        if(previousUsageArray[i].id === parseInt(root_deck_array[0]) && previousUsageArray[i].revision === parseInt(root_deck_array[1])){
                            previousUsageArray.splice(i,1);
                            break;
                        }
                    }
                    usageArray = [{'id':parseInt(root_deck_array[0]), 'revision': parseInt(root_deck_array[1])}];
                }

                let content_items = existingDeck.revisions[activeRevisionIndex].contentItems;
                if(deck.fork){
                    usageArray = [];
                }

                const deckWithNewRevision = convertDeckWithNewRevision(deck, newRevisionId, content_items, usageArray);
                deckWithNewRevision.timestamp = existingDeck.timestamp;

                // TODO remove this once migration process is fixed and/or revised
                if (deckWithNewRevision.timestamp instanceof Date) deckWithNewRevision.timestamp = deckWithNewRevision.timestamp.toISOString();

                deckWithNewRevision.user = existingDeck.user;

                if (existingDeck.origin) {
                    deckWithNewRevision.origin = existingDeck.origin;
                }

                if(existingDeck.hasOwnProperty('contributors')){
                    let contributors = existingDeck.contributors;
                    let existingUserContributorIndex = findWithAttr(contributors, 'user', parseInt(deck.user));
                    if(existingUserContributorIndex > -1)
                        contributors[existingUserContributorIndex].count++;
                    else{
                        contributors.push({'user': parseInt(deck.user), 'count': 1});
                    }
                    deckWithNewRevision.contributors = contributors;
                }

                try {
                    valid = validateDeck(deckWithNewRevision);

                    if (!valid) {
                        throw validateDeck.errors;
                    }
                    for(let i = 0; i < content_items.length; i++){
                        let citem = content_items[i];
                        if(citem.kind === 'slide'){
                            helper.connectToDatabase()
                            .then((db) => db.collection('slides'))
                            .then((col) => {
                                return col.findOne({_id: parseInt(citem.ref.id)})
                                .then((slide) => {
                                    slide.revisions[citem.ref.revision-1].usage.push({'id': parseInt(id), 'revision': newRevisionId});
                                    return col.save(slide);
                                });
                            });
                        }
                        else{
                            col.findOne({_id: parseInt(citem.ref.id)})
                            .then((innerDeck) => {
                                innerDeck.revisions[citem.ref.revision-1].usage.push({'id': parseInt(id), 'revision': newRevisionId});
                                return col.save(innerDeck);
                            });
                        }
                    }
                    let deckTracker = ChangeLog.deckTracker(existingDeck, top_root_deck, deck.user);

                    let new_revisions = existingDeck.revisions;
                    new_revisions[activeRevisionIndex].usage = previousUsageArray;
                    new_revisions.push(deckWithNewRevision.revisions[0]);
                    deckWithNewRevision.revisions = new_revisions;

                    deckTracker.applyChangeLog(deckWithNewRevision);

                    //col.save(existingDeck);
                    return col.findOneAndUpdate({
                        _id: parseInt(id)
                    }, { $set: deckWithNewRevision }, {new: true});
                } catch (e) {
                    console.log('validation failed', e);
                    throw e;
                }

            });
        });
    },

    // simpler implementation of replace that does not update anything, just creates the revision
    revise: function(deckId, path, userId, parentOperations=[]) {
        userId = parseInt(userId);

        let deck = util.parseIdentifier(deckId);

        // parent is second to last; if path length is 1, then parent is undefined
        let [parentDeck] = path.slice(-2, -1);

        // root is first; if path length is 1, the root is the deck itself
        let rootDeckId = util.toIdentifier(path[0]);

        return self.get(deck.id).then((existingDeck) => {
            if (!existingDeck) return;

            // we will create the new revision as a copy of the input revision
            let originRevision;
            if (deck.revision) {
                // this can be used for revert as well
                originRevision = existingDeck.revisions.find((r) => r.id === deck.revision);
            } else {
                // if missing, we want the latest
                [originRevision] = existingDeck.revisions.slice(-1);
            }
            if (!originRevision) return;

            // start tracking
            let deckTracker = ChangeLog.deckTracker(existingDeck, rootDeckId, userId, parentOperations);

            let newRevision = _.cloneDeep(originRevision);
            // get the next revision id
            let newRevisionId = Math.max(...existingDeck.revisions.map((r) => r.id)) + 1;
            newRevision.id = newRevisionId;

            // update the new revision metadata
            let now = (new Date()).toISOString();
            newRevision.timestamp = now;
            newRevision.lastUpdate = now;

            newRevision.user = userId;

            // we need to add some extra metadata when reverting, let's add it always :)
            newRevision.originRevision = originRevision.id;

            // usage array stuff
            newRevision.usage = [];
            if (parentDeck) {
                // if replacing a subdeck we remove the parent deck revision from the usage of the originRevision
                _.remove(originRevision.usage, (u) => {
                    return (u.id === parentDeck.id && u.revision === parentDeck.revision);
                });

                // and we add it to the newRevision
                newRevision.usage.push(parentDeck);
            }

            // add the new revision!
            existingDeck.revisions.push(newRevision);

            // update the contributors to the deck
            let contributors = existingDeck.contributors;
            if (!contributors) {
                existingDeck.contributors = contributors = [];
            }

            let existingContributor = contributors.find((c) => c.user === userId);
            if (existingContributor) {
                // if found, simply increment the count
                existingContributor.count++;
            } else {
                // otherwise add it
                existingContributor = { user: userId, count: 1};
                contributors.push(existingContributor);
            }

            // final metadata
            existingDeck.active = newRevisionId;
            existingDeck.lastUpdate = now;

            // update usage of each slide or subdeck
            async.eachSeries(originRevision.contentItems, (item, done) => {
                let promise;
                if (item.kind === 'slide') {
                    promise = helper.getCollection('slides').then((col) => {
                        return col.findOneAndUpdate(
                            { 
                                _id: item.ref.id,
                                'revisions.id': item.ref.revision,
                            },
                            { $push: {
                                'revisions.$.usage': {
                                    id: deck.id,
                                    revision: newRevisionId,
                                },
                            } }
                        );
                    });

                } else {
                    promise = helper.getCollection('decks').then((col) => {
                        return col.findOneAndUpdate(
                            { 
                                _id: item.ref.id,
                                'revisions.id': item.ref.revision,
                            },
                            { $push: {
                                'revisions.$.usage': {
                                    id: deck.id,
                                    revision: newRevisionId,
                                },
                            } }
                        );
                    });
                }

                promise.then((res) => {
                    if (!res.value) {
                        // something's wrong
                        console.warn(item);
                    }
                    done();
                }).catch(done);

            }, (err) => {
                if (err) {
                    console.warn(err);
                }
            });

            return helper.getCollection('decks').then((col) => {
                var batch = col.initializeOrderedBulkOp();
                // update current revision first
                batch.find({
                    _id: deck.id,
                    'revisions.id': originRevision.id,
                }).updateOne({
                    $set: {
                        'revisions.$': originRevision,
                    },
                });
                // then push new and other updates
                batch.find({ _id: deck.id }).updateOne({
                    $set: {
                        active: newRevisionId,
                        lastUpdate: now,
                        contributors: contributors,
                    },
                    $push: { 'revisions': newRevision },
                });
                return batch.execute().then((res) => existingDeck);

                // return col.save(existingDeck).then(() => existingDeck);
            }).then((updatedDeck) => {
                // complete the tracking after revision (it may be nothing)
                return deckTracker.applyChangeLog(updatedDeck).then((deckChanges) => {
                    // deckChanges may be nothing if an error occured

                    if (!parentDeck) return [updatedDeck, deckChanges];

                    // update parent deck first before returning
                    return self.updateContentItem(updatedDeck, '', util.toIdentifier(parentDeck), 'deck', userId, rootDeckId, parentOperations)
                    .then(({deckChanges: moreDeckChanges}) => {
                        return [updatedDeck, deckChanges.concat(moreDeckChanges)];
                    });

                });

            });

        });

    },

    // this is what we use to create a new revision, we need to do this recursively in the deck tree
    // `parentOperations` is set internally, external code should leave it undefined
    deepRevise: function(path, userId, parentOperations=[]) {
        // we revise the end of the path
        let [deck] = path.slice(-1);

        return self.revise(util.toIdentifier(deck), path, userId, parentOperations)
        .then(([updatedDeck, deckChanges]) => {
            if (!updatedDeck) return;

            let [revision] = updatedDeck.revisions.slice(-1);
            let nextParent = { id: updatedDeck._id, revision: revision.id };

            // replace last path item with new parent (after revision)
            let updatedPath = path.slice(0, -1).concat(nextParent);

            // revision is a copy of the previous revision, so it has the same contents
            // we extend updatedPath to include each subdeck
            let subPaths = revision.contentItems.filter((i) => i.kind === 'deck').map((i) => updatedPath.concat(i.ref));

            return new Promise((resolve, reject) => {
                async.eachSeries(subPaths, (subPath, done) => {
                    self.deepRevise(subPath, userId, parentOperations.concat(deckChanges))
                    .then(() => done()).catch(done);
                }, (err) => {
                    if (err) {
                        reject(err);
                    } else {
                        resolve(updatedDeck);
                    }
                });
            });
        });
    },

    // reverts a deck an to older revision
    revert: function(deckId, revisionId, path, userId, parentOperations=[]) {
        let deck = {
            id: parseInt(deckId),
            revision: parseInt(revisionId),
        };

        return self.get(deck.id).then((existingDeck) => {
            if (!existingDeck) return;

            // we require the revision to be explicit
            let revision = existingDeck.revisions.find((r) => r.id === deck.revision);
            if (!revision) return;


            // TODO commenting this because when we revert a revert,
            // we may end up having the same subdeck revision
            // in both the current deck revision, and an older one

            // // we also require the revision specified to not be the last
            // let [latestRevision] = existingDeck.revisions.slice(-1);
            // if (revision.id === latestRevision.id) {
            //     // it's like a no-op, already reverted to the requested revision :)
            //     return existingDeck;
            // };

            return self.revise(util.toIdentifier(deck), path, userId, parentOperations);
        });

    },

    // this is what we use to revert to a revision, we need to do this recursively in the deck tree
    // `parentOperations` is set internally, external code should leave it undefined
    deepRevert: function(path, revisionId, userId, parentOperations=[]) {
        // we revert the end of the path
        let [deck] = path.slice(-1);

        // deck points to the latest revision, but we revert to revisionId
        return self.revert(deck.id, revisionId, path, userId, parentOperations)
        .then(([updatedDeck, deckChanges]) => {
            if (!updatedDeck) return;

            let [revision] = updatedDeck.revisions.slice(-1);
            let nextParent = { id: updatedDeck._id, revision: revision.id };

            // replace last path item with new parent (after revert)
            let updatedPath = path.slice(0, -1).concat(nextParent);

            // revision is a copy of the revision we are reverting to, so it has the same contents
            // we extend updatedPath to include each subdeck
            let subPaths = revision.contentItems.filter((i) => i.kind === 'deck').map((i) => updatedPath.concat(i.ref));

            return new Promise((resolve, reject) => {
                async.eachSeries(subPaths, (subPath, done) => {
                    // each subpath ends with the subdeck at the revision
                    // it is under in the parent deck revision we are reverting to
                    // so we need to revert the subdeck as well to that revision
                    let [subDeck] = subPath.slice(-1);

                    self.deepRevert(subPath, subDeck.revision, userId, parentOperations.concat(deckChanges))
                    .then(() => done()).catch(done);
                }, (err) => {
                    if (err) {
                        reject(err);
                    } else {
                        resolve(updatedDeck);
                    }
                });
            });
        });
    },

    //inserts a content item (slide or deck) into a deck at the specified position, or appends it at the end if no position is given
    insertNewContentItem: function(citem, position, root_deck, ckind, citem_revision_id, user, top_root_deck){
        if(typeof citem_revision_id === 'undefined'){
            citem_revision_id = parseInt(1);
        }
        else{
            citem_revision_id = parseInt(citem_revision_id);
        }
        let root_deck_path = root_deck.split('-');
        return helper.connectToDatabase()
        .then((db) => db.collection('decks'))
        .then((col) => {
            return col.findOne({_id: parseInt(root_deck_path[0])})
            .then((existingDeck) => {
                //TODO must check if the root_deck comes with a revision id or not, and get the element accordingly
                let activeRevisionId = existingDeck.active;
                if(root_deck_path.length > 1){
                    activeRevisionId = root_deck_path[1];
                }

                let deckTracker;
                if (top_root_deck) {
                    // only track this when top_root_deck is provided
                    deckTracker = ChangeLog.deckTracker(existingDeck, top_root_deck, user);
                }
                // copy edit rights from existingDeck to new
                if (ckind === 'deck') {
                    let attachedDeckId = `${parseInt(citem.id)}-${citem_revision_id}`;
                    self.get(attachedDeckId).then(() => {
                        return self.deepReplaceEditors(attachedDeckId, { editors: existingDeck.editors });
                    }).catch((err) => {
                        console.warn(`could not properly set edit rights for ${attachedDeckId} when adding it to ${root_deck}; error was: ${err}`);
                    });
                }
                // TODO some async updates happening here, need to handle errors to avoid data corruption

                if(existingDeck.hasOwnProperty('contributors')){
                    let revIndex = 0;
                    if(citem.revisions.length > 1){
                        revIndex = parseInt(citem_revision_id)-1;
                    }
                    let contributors = existingDeck.contributors;
                    let existingUserContributorIndex = findWithAttr(contributors, 'user', parseInt(citem.revisions[revIndex].user));
                    if(existingUserContributorIndex > -1)
                        contributors[existingUserContributorIndex].count++;
                    else{
                        contributors.push({'user': parseInt(citem.revisions[revIndex].user), 'count': 1});
                    }
                    existingDeck.contributors = contributors;
                }

                if(position && position > 0){
                    let citems = existingDeck.revisions[activeRevisionId-1].contentItems;
                    for(let i = position-1; i < citems.length; i++){
                        citems[i].order = parseInt(citems[i].order)+1;
                    }

                    let newCitem = {
                        order: parseInt(position),
                        kind: ckind,
                        ref : {
                            id: parseInt(citem.id),
                            revision:citem_revision_id
                        }
                    };
                    citems.splice(position-1, 0, newCitem);
                    existingDeck.revisions[activeRevisionId-1].contentItems = citems;

                    if (deckTracker) deckTracker.applyChangeLog();

                    col.save(existingDeck);
                }
                else{
                    // add it to the end
                    // we need to track stuff, this doesn't help
                    let citems = existingDeck.revisions[activeRevisionId-1].contentItems;
                    let newCitem = {
                        order: parseInt(getOrder(existingDeck.revisions[activeRevisionId-1]))+1,
                        kind: ckind,
                        ref : {
                            id: parseInt(citem.id),
                            revision:citem_revision_id
                        }
                    };
                    citems.push(newCitem);
                    existingDeck.revisions[activeRevisionId-1].contentItems = citems;

                    if (deckTracker) deckTracker.applyChangeLog();

                    col.save(existingDeck);

                    // TODO dead code
                    return;

                    // we need to track stuff, this doesn't help
                    col.findOneAndUpdate({
                        _id: parseInt(root_deck_path[0]),  revisions : {$elemMatch: {id: parseInt(activeRevisionId)}}  },
                        {
                            $push: {
                                'revisions.$.contentItems': {
                                    order: parseInt(getOrder(existingDeck.revisions[activeRevisionId-1]))+1,
                                    kind: ckind,
                                    ref : {
                                        id: parseInt(citem.id),
                                        revision:citem_revision_id
                                    }
                                }
                            },
                            $set: {
                                'contributors': existingDeck.contributors
                            }
                        }
                    );
                }
            });
        });

    },

    //removes (unlinks) a content item from a given deck
    removeContentItem: function(position, root_deck, top_root_deck, userId){
        let root_deck_path = root_deck.split('-');
        return helper.connectToDatabase()
        .then((db) => db.collection('decks'))
        .then((col) => {
            return col.findOne({_id: parseInt(root_deck_path[0])})
            .then((existingDeck) => {
                //TODO must check if the root_deck comes with a revision id or not, and get the element accordingly
                let activeRevisionId = existingDeck.active;
                if(root_deck_path.length > 1){
                    activeRevisionId = root_deck_path[1];
                }

                let deckTracker = ChangeLog.deckTracker(existingDeck, top_root_deck, userId);

                let citems = existingDeck.revisions[activeRevisionId-1].contentItems;
                for(let i = position-1; i < citems.length; i++){
                    citems[i].order = citems[i].order-1;
                }
                self.removeFromUsage(citems[position-1], root_deck_path);

                citems.splice(position-1, 1);
                existingDeck.revisions[activeRevisionId-1].contentItems = citems;

                deckTracker.applyChangeLog();

                col.save(existingDeck);

            });
        });
    },

    //removes an item from the usage of a given deck
    removeFromUsage: function(itemToRemove, root_deck_path){
        let itemId = itemToRemove.ref.id;
        let itemRevision = itemToRemove.ref.revision;
        if(itemToRemove.kind === 'slide'){
            helper.connectToDatabase()
            .then((db) => db.collection('slides'))
            .then((col2) => {
                return col2.findOne({_id: parseInt(itemId)})
                .then((foundSlide) => {
                    let oldUsage = foundSlide.revisions[itemRevision-1].usage;
                    for(let i = 0; i < oldUsage.length; i++){
                        if(oldUsage[i].id === parseInt(root_deck_path[0]) && oldUsage[i].revision === parseInt(root_deck_path[1])){
                            oldUsage.splice(i,1);
                            break;
                        }
                    }
                    foundSlide.revisions[itemRevision-1].usage = oldUsage;
                    return col2.save(foundSlide);
                });

            });
        }
        else{
            helper.connectToDatabase()
            .then((db) => db.collection('decks'))
            .then((col) => {
                return col.findOne({_id: parseInt(itemId)})
                .then((foundDeck) => {
                    let oldUsage = foundDeck.revisions[itemRevision-1].usage;
                    for(let i = 0; i < oldUsage.length; i++){
                        if(oldUsage[i].id === parseInt(root_deck_path[0]) && oldUsage[i].revision === parseInt(root_deck_path[1])){
                            oldUsage.splice(i,1);
                            break;
                        }
                    }
                    foundDeck.revisions[itemRevision-1].usage = oldUsage;
                    return col.save(foundDeck);

                });
            });
        }
    },

    //adds an item to the usage of a given deck
    addToUsage: function(itemToAdd, root_deck_path){

        let itemId = itemToAdd.ref.id;
        let itemRevision = itemToAdd.ref.revision;
        let usageToPush = {id: parseInt(root_deck_path[0]), revision: parseInt(root_deck_path[1])};
        if(itemToAdd.kind === 'slide'){
            return helper.connectToDatabase()
            .then((db) => db.collection('slides'))
            .then((col2) => {
                return col2.findOneAndUpdate(
                    {_id: parseInt(itemId), 'revisions.id':itemRevision},
                    {$push: {'revisions.$.usage': usageToPush}}
                );
            });
        }
        else{
            return helper.connectToDatabase()
            .then((db) => db.collection('decks'))
            .then((col2) => {
                return col2.findOneAndUpdate(
                    {_id: parseInt(itemId), 'revisions.id':itemRevision},
                    {$push: {'revisions.$.usage': usageToPush}}
                );
            });
        }
    },

    // updates an existing content item's revision
    // can be used for reverting or updating
    updateContentItem: function(citem, revertedRevId, root_deck, ckind, user, top_root_deck, parentOperations) {
        let rootArray = root_deck.split('-');
        return helper.getCollection('decks')
        .then((col) => {
            return col.findOne({_id: parseInt(rootArray[0])})
            .then((existingDeck) => {
                let newRevId = getNewRevisionID(citem);
                if(revertedRevId !== ''){
                    newRevId = revertedRevId;
                }
                let rootRev = existingDeck.active;
                if(rootArray.length > 1){
                    rootRev = rootArray[1];
                }
                let old_rev_id = rootArray[1];

                // pre-compute what the for loop does
                let deckTracker = ChangeLog.deckTracker(existingDeck, top_root_deck, user, parentOperations);

                for(let i = 0; i < existingDeck.revisions.length; i++) {
                    if(existingDeck.revisions[i].id === parseInt(rootRev)) {

                        for(let j = 0; j < existingDeck.revisions[i].contentItems.length; j++) {
                            if(existingDeck.revisions[i].contentItems[j].ref.id === citem._id && existingDeck.revisions[i].contentItems[j].kind === ckind) {
                                old_rev_id = existingDeck.revisions[i].contentItems[j].ref.revision;
                                existingDeck.revisions[i].contentItems[j].ref.revision = newRevId;
                            }
                            else continue;
                        }
                    }
                    else continue;
                }

                if(existingDeck.hasOwnProperty('contributors')){
                    let revIndex = 0;
                    if(citem.revisions.length > 1){
                        revIndex = parseInt(newRevId)-1;
                    }
                    let contributors = existingDeck.contributors;
                    let existingUserContributorIndex = findWithAttr(contributors, 'user', parseInt(citem.revisions[revIndex].user));
                    if(existingUserContributorIndex > -1)
                        contributors[existingUserContributorIndex].count++;
                    else{
                        contributors.push({'user': parseInt(citem.revisions[revIndex].user), 'count': 1});
                    }
                    existingDeck.contributors = contributors;
                }

                return col.save(existingDeck)
                .then(() => deckTracker.applyChangeLog())
                .then((deckChanges) => {
                    return {
                        oldRevision: old_rev_id,
                        newRrevision: newRevId,
                        deckChanges: deckChanges,
                    };
                });
            });
        });
    },

    updateUsage: function(deck, new_revision_id, root_deck){
        let idArray = deck.split('-');
        let rootDeckArray = root_deck.split('-');
        return helper.connectToDatabase()
        .then((db) => db.collection('decks'))
        .then((col) => {
            return col.findOne({_id: parseInt(idArray[0])})
              .then((existingDeck) => {
                  //first remove usage of deck from old revision
                  if(root_deck){
                      let usageArray = existingDeck.revisions[parseInt(idArray[1])-1].usage;
                      for(let i = 0; i < usageArray.length; i++){
                          if(usageArray[i].id === parseInt(rootDeckArray[0]) && usageArray[i].revision === parseInt(rootDeckArray[1])){
                              usageArray.splice(i,1);
                              break;
                          }
                      }
                      //then update usage array of new/reverted revision
                      let contains = false;
                      for(let j = 0; j < existingDeck.revisions[parseInt(new_revision_id)-1].usage.length; j++){
                          if(existingDeck.revisions[parseInt(new_revision_id)-1].usage[j].id === parseInt(rootDeckArray[0]) && existingDeck.revisions[parseInt(new_revision_id)-1].usage[j].revision === parseInt(rootDeckArray[1])){
                              contains = true;
                              break;
                          }
                      }
                      if(!contains)
                          existingDeck.revisions[parseInt(new_revision_id)-1].usage.push({'id': parseInt(rootDeckArray[0]), 'revision': parseInt(rootDeckArray[1])});
                  }
                  existingDeck.active = new_revision_id;
                  col.save(existingDeck);
                  return existingDeck;
              });
        });
    },

    //recursive function that gets the decktree of a given deck and all of its sub-decks, can be used with onlyDecks to ignore slides
    getDeckTreeFromDB: function(deck_id, onlyDecks){
        let deckTree;
        let revision_id = -1;
        let decktreesplit = String(deck_id).split('-');
        if(decktreesplit.length > 1){
            deck_id = decktreesplit[0];
            revision_id = decktreesplit[1]-1;
        }
        return helper.connectToDatabase()
        .then((db) => db.collection('decks'))
        .then((col) => {
            return col.findOne({_id: parseInt(deck_id)})
            .then((deck) => {
                if (!deck) return;

                if(revision_id === -1){
                    revision_id = deck.active-1;
                }
                // detect wrong revision id
                if (!deck.revisions[revision_id]) return;

                let [latestRevision] = deck.revisions.slice(-1);

                deckTree = {
                    id: deck_id+'-'+(revision_id+1),
                    revisionId: (revision_id + 1),
                    latestRevisionId: latestRevision.id,
                    title: striptags(deck.revisions[revision_id].title),
                    type: 'deck',
                    children: [],
                };

                return new Promise((resolve, reject) => {
                    async.eachSeries(deck.revisions[revision_id].contentItems, (citem, callback) => {
                        if(citem.kind === 'slide'){
                            if(!onlyDecks){
                                helper.connectToDatabase()
                                .then((db) => db.collection('slides'))
                                .then((col) => {
                                    return col.findOne({_id: parseInt(citem.ref.id)})
                                    .then((slide) => {
                                        let slide_revision = citem.ref.revision-1;
                                        deckTree.children.push({title: striptags(slide.revisions[slide_revision].title), id: slide._id+'-'+slide.revisions[slide_revision].id, type: 'slide'});
                                        callback();
                                    });
                                }).catch(callback);
                            }
                            else{
                                callback();
                            }
                        }
                        else{
                            col.findOne({_id: parseInt(citem.ref.id)})
                            .then((innerDeck) => {
                                return self.getDeckTreeFromDB(innerDeck._id+'-'+citem.ref.revision, onlyDecks)
                                .then((res) => {
                                    deckTree.children.push(res);
                                    callback();
                                });
                            }).catch(callback);;
                        }
                    }, (err) => {
                        if (err) {
                            reject(err);
                        } else {
                            resolve(deckTree);
                        }
                    });

                });


            });
        });
    },

    getSubdeckIds: function(deckId) {
        return self.get(deckId)
        .then((deck) => {
            // return nothing if not found
            if (!deck) return;

            let deckRevision;
            // need to read contentItems from active revision
            // depending on the identifier format, this may have just one revision, or all revisions
            if (deck.revisions.length === 1) {
                deckRevision = deck.revisions[0];
            } else {
                // we need the active revision
                deckRevision = deck.revisions.find((rev) => (rev.id === deck.active));
            }

            let currentResult = [deck._id];

            let subdeckIds = deckRevision.contentItems
            .filter((citem) => citem.kind === 'deck')
            .map((citem) => `${citem.ref.id}-${citem.ref.revision}`);

            if (subdeckIds.length) {

                // after recursively getting all the subdecks, return the list including current deck (currentResult items)
                return new Promise((resolve, reject) => {
                    async.concatSeries(
                        subdeckIds,
                        (subdeckId, callback) => {
                            self.getSubdeckIds(subdeckId)
                            .then((nestedResult) => callback(null, nestedResult))
                            .catch(callback);
                        },
                        (error, results) => {
                            if (error) {
                                reject(error);
                            } else {
                                resolve(currentResult.concat(results));
                            }
                        }
                    );

                });

            } else {
                // just return the current deckId
                return currentResult;
            }

        });
    },

    //returns the username of a user by the user's id (why is this here?)
    getUsernameById: function(user_id){
        return helper.connectToDatabase()
        .then((db) => db.collection('users'))
        .then((col) => col.findOne({
            _id: user_id})
        .then((user) => {
            if (user){
                return user.username;
            }else{
                return '';
            }
        })
        );
    },

    //returns a flattened structure of a deck's slides, and optionally its sub-decks
    getFlatSlides: function(deckId, deckTree, returnDecks){

        return self.getRevision(deckId)
        .then((deckRevision) => {

            // return nothing if not found
            if (!deckRevision) return;

            if(!deckTree){
                // info of root deck
                deckTree = {
                    title: deckRevision.title,
                    id: deckId,
                    type: 'deck',
                    user: String(deckRevision.user),
                    theme: String(deckRevision.theme),
                    children: []
                };
            }

            // include subdecks in result
            if(returnDecks){
                deckTree.children.push({
                    title: deckRevision.title,
                    user: String(deckRevision.user),
                    id: deckId,
                    type: 'deck'
                });
            }

            return new Promise( (resolve, reject) => {
                async.eachSeries(deckRevision.contentItems, (citem, callback) => {

                    if(citem.kind === 'slide'){
                        helper.connectToDatabase()
                        .then((db) => db.collection('slides'))
                        .then((col) => {
                            col.findOne({_id: parseInt(citem.ref.id)})
                            .then((slide) => {
                                let slideRevision =  slide.revisions.find((rev) => (rev.id === citem.ref.revision));
                                deckTree.children.push({
                                    title:slideRevision.title,
                                    content: slideRevision.content,
                                    speakernotes: slideRevision.speakernotes,
                                    user: String(slideRevision.user),
                                    id: slide._id+'-'+slideRevision.id,
                                    type: 'slide'
                                });
                                callback();
                            }).catch( (err) => {
                                callback(err);
                            });
                        }).catch( (err) => {
                            callback(err);
                        });
                    }
                    else if (citem.kind === 'deck'){
                        // call recursively for subdecks
                        self.getFlatSlides(`${citem.ref.id}-${citem.ref.revision}`, deckTree, returnDecks)
                        .then(() => {
                            callback();
                        }).catch( (err) => {
                            callback(err);
                        });
                    }
                }, (err) => {
                    if(err){
                        reject(err);
                    }
                    else{
                        resolve(deckTree);
                    }
                });
            });
        });
    },

    //returns a flattened structure of a deck's sub-decks
    getFlatDecksFromDB: function(deck_id, deckTree){

        let revision_id = -1;
        let decktreesplit = deck_id.split('-');
        if(decktreesplit.length > 1){
            deck_id = decktreesplit[0];
            revision_id = decktreesplit[1]-1;
        }
        return helper.connectToDatabase()
        .then((db) => db.collection('decks'))
        .then((col) => {
            return col.findOne({_id: parseInt(deck_id)})
            .then((deck) => {
                if(revision_id === -1){
                    revision_id = deck.active-1;
                }
                if(!deckTree){
                    deckTree = { title: deck.revisions[revision_id].title, id: deck_id+'-'+(revision_id+1), type: 'deck', user: String(deck.revisions[revision_id].user), children: []};
                }

                return new Promise((resolve, reject) => {
                    async.eachSeries(deck.revisions[revision_id].contentItems, (citem, callback) => {

                        if(citem.kind === 'slide'){
                            callback();
                        }
                        else{
                            col.findOne({_id: parseInt(citem.ref.id)})
                            .then((innerDeck) => {
                                let deck_revision = citem.ref.revision-1;
                                deckTree.children.push({title: innerDeck.revisions[deck_revision].title, user: String(innerDeck.revisions[deck_revision].user), id: innerDeck._id+'-'+innerDeck.revisions[deck_revision].id, type: 'deck'});

                                return self.getFlatDecksFromDB(innerDeck._id+'-'+citem.ref.revision, deckTree)
                                .then(() => {
                                    callback();
                                });
                            }).catch(callback);
                        }
                    }, (err) => {
                        if (err) {
                            reject(err);
                        } else {
                            resolve(deckTree);
                        }

                    });

                });
            });
        });
    },

    // returns an implicit list of editors of a given deck
    getDeckEditors(deck_id, editorsList){
        deck_id = String(deck_id);
        if (!editorsList) editorsList = [];

        let revision_id = -1;
        let decktreesplit = deck_id.split('-');
        if(decktreesplit.length > 1){
            deck_id = decktreesplit[0];
            revision_id = decktreesplit[1]-1;
        }

        return helper.connectToDatabase()
        .then((db) => db.collection('decks'))
        .then((col) => {
            return col.findOne({_id: parseInt(deck_id)})
            .then((deck) => {
                if(revision_id === -1){
                    revision_id = deck.active-1;
                }

                // take all revisions older than revision_id (including revision_id)
                let deckRevisions = deck.revisions.slice(0, revision_id + 1);

                // add all deck revision owners up to and including this revision
                deckRevisions.forEach((rev) => {
                    pushIfNotExist(editorsList, rev.user);
                });
                pushIfNotExist(editorsList, deck.user);

                // figure out the subdecks by id and revision
                let contentItems = deckRevisions.map((rev) => rev.contentItems);
                contentItems = _.flatten(contentItems).filter((citem) => citem.kind === 'deck');
                contentItems = _.uniqBy(contentItems, (citem) => `${citem.ref.id}-${citem.ref.revision}`);

                return new Promise((resolve, reject) => {
                    async.eachSeries(contentItems, (citem, callback) => {
                        col.findOne({_id: parseInt(citem.ref.id)})
                        .then((innerDeck) => self.getDeckEditors(innerDeck._id+'-'+citem.ref.revision, editorsList))
                        .then(() => callback())
                        .catch(callback);
                    }, (err) => {
                        if (err) {
                            reject(err);
                        } else {
                            resolve(editorsList);
                        }
                    });
                });
            });
        });
    },

    // return the set of users and groups with write access to the deck
    getDeckUsersGroups(deck, deckId) {
        // TODO change this
        // deck is optional, so if deckId is missing, `deck` holds the actual deckId
        if (deckId === undefined) {
            deckId = deck;

            return self.get(deckId)
            .then((deck) => self.getDeckUsersGroups(deck, deckId));
        }

        let accessLevel = deck.accessLevel || 'public';

        if (accessLevel === 'private') {
            return Promise.resolve({
                users: [deck.user],
                groups: [],
            });

        } else {
            // we need all contributors
            return self.getDeckEditors(deckId)
            .then((contributors) => {

                if (accessLevel === 'public' || accessLevel === 'restricted') {
                    // we now read the editors property of the deck, providing some defaults
                    let users = [], groups = [];
                    if (deck.editors) {
                        if (deck.editors.users) {
                            users = deck.editors.users;
                        }
                        if (deck.editors.groups) {
                            groups = deck.editors.groups;
                        }
                    }

                    return {
                        users: [...(new Set(users.map((u) => u.id))), ...contributors],
                        groups: groups.map((g) => g.id),
                    };

                } else {
                    throw new Error(`Unexpected accessLevel: ${accessLevel}`);
                }

            });

        }

    },

    // simply creates a new deck revision without updating anything
    createDeckRevision(deckId, userId, rootDeckId) {
        // we only need the id, ignore any revision id
        deckId = String(parseInt(deckId));

        // we also need the path from root to deck
        return self.findPath(rootDeckId, deckId).then((path) => {
            // create the new revision
            return self.deepRevise(path, userId).then((updatedDeck) => {
                if (!updatedDeck) return;

                // only return the last (new) revision for the updatedDeck in the revisions array
                updatedDeck.revisions = updatedDeck.revisions.slice(-1);
                return updatedDeck;
            });

        });

    },

    // reverts a deck to a past revision by copying it to a new one
    revertDeckRevision: function(deckId, revisionId, userId, rootDeckId) {
        // we only need the id, ignore any revision id there
        deckId = String(parseInt(deckId));

        // we also need the path from root to deck
        return self.findPath(rootDeckId, deckId).then((path) => {

            // revert to revision
            return self.deepRevert(path, revisionId, userId).then((updatedDeck) => {
                if (!updatedDeck) return;

                // only return the last (new) revision for the fullDeck in the revisions array
                updatedDeck.revisions = updatedDeck.revisions.slice(-1);
                return updatedDeck;
            });

        });

    },

    // forks a given deck revision by copying all of its sub-decks into new decks
    // forAttach is true when forking is done during deck attach process
    forkDeckRevision(deck_id, user, forAttach) {

        return self.getFlatDecksFromDB(deck_id)
        .then((res) => {
            //we have a flat sub-deck structure
            let flatDeckArray = [];
            flatDeckArray.push(res.id); //push root deck into array
            for(let i = 0; i < res.children.length; i++){
                flatDeckArray.push(res.children[i].id); //push next sub-deck into array
            }
            //init maps for new ids
            let id_map = {}, id_noRev_map = {};
            //reverse in order to iterate from bottom to top
            flatDeckArray.reverse();
            //feed the array for serial processing

            let new_decks = [];
            return new Promise((resolve, reject) => {
                //first we generate all the new ids for the copied decks, and hold them in a map for future reference
                async.eachSeries(flatDeckArray, (next_deck, callback) => {
                    return helper.connectToDatabase()
                    .then((db) => helper.getNextIncrementationValueForCollection(db, 'decks'))
                    .then((newId) => {
                        id_map[next_deck] = newId+'-'+1;
                        id_noRev_map[next_deck.split('-')[0]] = newId;
                        callback();
                    }).catch(callback);
                }, (err) => {
                    if (err) {
                        return reject(err);
                    }

                    //iterate the flat decktree and copy each deck, referring to the new ids in its content items and usage
                    async.eachSeries(flatDeckArray, (next_deck, callback) => {
                        return helper.connectToDatabase() //db connection have to be accessed again in order to work with more than one collection
                        .then((db2) => db2.collection('decks'))
                        .then((col) => {
                            return col.findOne({_id: parseInt(next_deck.split('-')[0])})
                            .then((found) => {
                                let ind = parseInt(next_deck.split('-')[1])-1;
                                let contributorsArray = found.contributors;
                                //contributorsArray.push({'user': parseInt(user), 'count': 1});
                                let existingUserContributorIndex = findWithAttr(contributorsArray, 'user', parseInt(user));
                                if(existingUserContributorIndex > -1)
                                    contributorsArray[existingUserContributorIndex].count++;
                                else{
                                    contributorsArray.push({'user': parseInt(user), 'count': 1});
                                }

                                let copiedDeck = {
                                    _id: id_noRev_map[found._id],
                                    origin: {
                                        id: found._id,
                                        revision: found.revisions[ind].id,
                                        title: found.revisions[ind].title,
                                        user: found.user,
                                    },
                                    description: found.description,
                                    language: found.revisions[ind].language,
                                    license: found.license,
                                    user: parseInt(user),
                                    translated_from: found.translated_from,
                                    contributors: contributorsArray,
                                    active: 1
                                };

                                let now = new Date();
                                let timestamp = now.toISOString();
                                copiedDeck.timestamp = timestamp;
                                copiedDeck.lastUpdate = timestamp;
                                if(found.hasOwnProperty('datasource')){
                                    copiedDeck.datasource = found.datasource;
                                }
                                else{
                                    copiedDeck.datasource = null;
                                }
                                //copiedDeck.parent = next_deck.split('-')[0]+'-'+next_deck.split('-')[1];
                                copiedDeck.revisions = [found.revisions[ind]];
                                copiedDeck.revisions[0].id = 1;
                                // own the revision as well!
                                copiedDeck.revisions[0].user = copiedDeck.user;

                                // renew creation date for fresh revision
                                copiedDeck.revisions[0].timestamp = timestamp;
                                copiedDeck.revisions[0].lastUpdate = timestamp;

                                // this points to the same deck, needs to be removed in forked decks
                                delete copiedDeck.revisions[0].originRevision;

                                for(let i = 0; i < copiedDeck.revisions[0].contentItems.length; i++){
                                    for(let j in id_map){
                                        if(id_map.hasOwnProperty(j) && copiedDeck.revisions[0].contentItems[i].ref.id === parseInt(j.split('-')[0])){
                                            copiedDeck.revisions[0].contentItems[i].ref.id = parseInt(id_map[j].split('-')[0]);
                                            copiedDeck.revisions[0].contentItems[i].ref.revision = parseInt(id_map[j].split('-')[1]);
                                        }
                                    }
                                }
                                for(let i = 0; i < copiedDeck.revisions[0].usage.length; i++){
                                    for(let j in id_map){
                                        if(id_map.hasOwnProperty(j) && copiedDeck.revisions[0].usage[i].id === parseInt(j.split('-')[0])){
                                            copiedDeck.revisions[0].usage[i].id = parseInt(id_map[j].split('-')[0]);
                                            copiedDeck.revisions[0].usage[i].revision = parseInt(id_map[j].split('-')[1]);
                                        }
                                    }
                                }
                                for(let i = 0; i < copiedDeck.revisions[0].contentItems.length; i++){
                                    let nextSlide = copiedDeck.revisions[0].contentItems[i];
                                    if(nextSlide.kind === 'slide'){
                                        let root_deck_path = [copiedDeck._id, '1'];
                                        //console.log('outside root_deck_path', root_deck_path);
                                        self.addToUsage(nextSlide, root_deck_path);
                                    }
                                    else{
                                        continue;
                                    }
                                }

                                new_decks.push(copiedDeck);
                                return col.insertOne(copiedDeck).then(() => {
                                    callback();
                                });
                            });
                        }).catch(callback);
                    }, (err2) => {
                        if (err2) {
                            reject(err2);
                        } else {
                            if (!forAttach) {
                                // if not attaching, we need to track stuff here
                                let rootDeckId = id_map[res.id];
                                self._trackDecksForked(rootDeckId, id_map, user);
                            }

                            resolve({'root_deck': id_map[res.id], 'id_map': id_map});
                        }
                    });
                });
            });
        });
    },

    // TODO make this actually private after code in handler.js has been moved here
    _trackDecksForked(rootDeckId, forkIdsMap, userId, forAttach) {
        // we reverse the array to track the root first, then the children in order
        let newDeckIds = Object.keys(forkIdsMap).map((key) => forkIdsMap[key]).reverse();

        let parentOperations = [];
        // taken from https://stackoverflow.com/questions/30823653/is-node-js-native-promise-all-processing-in-parallel-or-sequentially/#30823708
        // this starts with a promise that resolves to empty array,
        // then takes each new deck id and applies the tracking and returns a new promise that resolves
        // to the tracking results, that are picked up by the next iteration, etc...
        return newDeckIds.reduce((p, newDeckId) => {
            return p.then((deckChanges) => {
                // if errored somewhere return nothing, chain will just end without doing the rest
                if (!deckChanges) return;

                // parent operations is only the ops for the forking of the first deck (the root of the fork tree)
                // the first time this runs, deckChanges is empty!
                if (_.isEmpty(parentOperations)) parentOperations.push(...deckChanges);
                // we track everything as rooted to the deck_id
                return ChangeLog.trackDeckForked(newDeckId, userId, rootDeckId, parentOperations, forAttach);
            });
        }, Promise.resolve([]));

    },

    getDeckForks(deckId, userId) {
        if (userId) userId = parseInt(userId);
        deckId = parseInt(deckId);

        // check for 404 first
        return self.get(deckId).then((deck) => {
            if (!deck) return;

            let query = { 'origin.id': deckId };
            if (userId) {
                query.user = userId;
            };

            // then run the query itself
            return self.find('decks', query);
        });
    },

    countDeckForks(deckId, userId) {
        if (userId) userId = parseInt(userId);
        deckId = parseInt(deckId);

        // check for 404 first
        return self.get(deckId).then((deck) => {
            if (!deck) return;

            let query = { 'origin.id': deckId };
            if (userId) {
                query.user = userId;
            }

            return self.count('decks', query);
        });
    },

    // computes all deck permissions the user has been granted
    userPermissions(deckId, userId) {
        userId = parseInt(userId);
        return self.get(deckId)
        .then((deck) => {
            if (!deck) return;

            // return {readOnly: true} if requesting any revision other than the latest
            // depending on `deckId` format, the deck may include just the requested revision or all of them
            let readOnly = (deck.revisionId !== deck.latestRevisionId);

            if (deck.user === userId) {
                // deck owner, return all
                return { fork: true, edit: true, admin: true, readOnly };
            }

            // default level is public
            let accessLevel = deck.accessLevel || 'public';
            return self.getDeckUsersGroups(deck, deckId)
            .then((editors) => {
                if (editors.users.includes(userId)) {
                    // user is an editor
                    return { fork: true, edit: true, admin: false, readOnly };
                } else {
                    // we also need to check if the groups allowed to edit the deck include the user
                    return userService.fetchUsersForGroups(editors.groups).then((groupsUsers) => {

                        if (groupsUsers.includes(userId)) {
                            // user is an editor
                            return { fork: true, edit: true, admin: false, readOnly };
                        } else {
                            // user is not an editor or owner
                            // also return if user can fork the deck (e.g. if it's public)
                            return { fork: (accessLevel !== 'private'), edit: false, admin: false, readOnly };
                        }

                    }).catch((err) => {
                        console.warn(`could not fetch usergroup info from service: ${err.message}`);
                        // we're not sure, let's just not allow this user
                        return { fork: (accessLevel !== 'private'), edit: false, admin: false, readOnly };
                    });
                }
            });
        });

    },

    // computes fork permission only
    forkAllowed(deckId, userId) {
        userId = parseInt(userId);
        return self.get(deckId).then((deck) => {
            if (!deck) return;

            // next, we need to check the accessLevel, defaults to 'public'
            let accessLevel = deck.accessLevel || 'public';

            if (accessLevel === 'private') {
                // no-one but the deck owner can fork it!!
                return deck.user === userId;
            }

            // any other access level means you can fork it always
            return true;
        });
    },

    // computes admin permission only
    adminAllowed(deckId, userId) {
        userId = parseInt(userId);
        return self.get(deckId).then((deck) => {
            if (!deck) return;
            return (deck.user === userId);
        });
    },

    getTags(deckIdParam){
        let {deckId, revisionId} = splitDeckIdParam(deckIdParam);

        return helper.connectToDatabase()
        .then((db) => db.collection('decks'))
        .then((col) => {
            return col.findOne({_id: parseInt(deckId)})
            .then((deck) => {

                if(!deck) return;

                if(revisionId === null){
                    revisionId = getActiveRevision(deck);
                }

                if(!deck.revisions[revisionId]) return;

                return (deck.revisions[revisionId].tags || []);
            });
        });
    },

    addTag: function(deckIdParam, tag) {
        let {deckId, revisionId} = splitDeckIdParam(deckIdParam);

        return helper.connectToDatabase()
        .then((db) => db.collection('decks'))
        .then((col) => {
            return col.findOne({_id: parseInt(deckId)})
            .then((deck) => {

                if(!deck) return;

                if(revisionId === null){
                    revisionId = getActiveRevision(deck);
                }

                if(!deck.revisions[revisionId]) return;

                if(!deck.revisions[revisionId].tags){
                    deck.revisions[revisionId].tags = [];
                }

                // check if new tag already exists in tags array
                if(!deck.revisions[revisionId].tags.some((element) => {
                    return element.tagName === tag.tagName;
                })){
                    deck.revisions[revisionId].tags.push(tag);
                    col.save(deck);
                }

                return deck.revisions[revisionId].tags;
            });
        });
    },

    removeTag: function(deckIdParam, tag){
        let {deckId, revisionId} = splitDeckIdParam(deckIdParam);

        return helper.connectToDatabase()
        .then((db) => db.collection('decks'))
        .then((col) => {
            return col.findOne({_id: parseInt(deckId)})
            .then((deck) => {

                if(!deck) return;

                if(revisionId === null){
                    revisionId = getActiveRevision(deck);
                }

                if(!deck.revisions[revisionId]) return;

                deck.revisions[revisionId].tags = (deck.revisions[revisionId].tags || []).filter( (el) => {
                    return el.tagName !== tag.tagName;
                });

                col.save(deck);
                return deck.revisions[revisionId].tags;
            });
        });
    },

    // fetches specified media-type files that are present inside the deck
    getMedia: function(deckId, mediaType){
        return self.getFlatSlides(deckId, undefined, false).then( (flatSlides) => {
            if(!flatSlides) return;

            // get media uris per slide as arrays
            let media = flatSlides.children.map( (slide) => {
                return util.findMedia(slide.content, mediaType);
            });

            // flatten arrays of media uris
            let flatMedia = [].concat.apply([], media);

            // return unique media uris
            return [...new Set(flatMedia)];
        });
    },

    // fetches change log records for the deck or subdecks thereof
    getChangeLog: function(identifier) {
        // always check if deck exists to return a 404
        return self.get(identifier).then((existingDeck) => {
            if (!existingDeck) return;

            let deck = util.parseIdentifier(identifier);
            // set default if not specified (?)
            // if (!deck.revision) deck.revision = existingDeck.active;

            let valueQuery = {
                'value.kind': 'deck',
                'value.ref.id': deck.id,
            };
            // if not specified, return all
            if (deck.revision) valueQuery['value.ref.revision'] = deck.revision;

            return helper.getCollection('deckchanges').then((changes) => {
                return changes.aggregate([
                    { $match: {
                        $or: [
                            { path: {
                                $elemMatch: deck
                            } },
                            valueQuery,
                        ]
                    } },
                    // { $project: { _id: 0 } }, // TODO re-insert this after 3.4 upgrade
                    { $sort: { timestamp: 1 } },
                ]);
            }).then((result) => result.toArray());
        });

    },
<<<<<<< HEAD

    // returns change log record counts for all revisions of deck
    getChangesCounts: function(deckId) {
        let deck = util.parseIdentifier(deckId);
        return helper.getCollection('deckchanges').then((changes) => {
   
            return changes.aggregate([
                // primary filter
                { $match: {
                    $or: [
                        { 'path.id': deck.id },
                        {
                            'value.kind': 'deck',
                            'value.ref.id': deck.id,
                        },
                    ]
                } },
                // selection
                { $project: {
                    opgroup: {
                        $ifNull: [ { $arrayElemAt: ['$parents', 0] }, '$_id' ],
                    },
                    target: {
                        $cond: {
                            if: { $eq: ['$value.ref.id', deck.id] },
                            then: '$value.ref',
                            else: '$path',
                        }
                    }
                } },
                { $unwind: '$target' },
                // secondary filter
                { $match: { 'target.id': deck.id } },
                // first grouping, gets rid of groups
                { $group: {
                    _id: { revision: '$target.revision', opgroup: '$opgroup' },
                } },
                // second grouping, counts groups
                { $group: {
                    _id: '$_id.revision',
                    'changesCount': { $sum: 1 },
                } },

            ]);

        }).then((cursor) => {
            return new Promise((resolve, reject) => {
                let result = {};
                cursor.forEach((doc) => {
                    result[doc._id] = doc.changesCount;
                }, (err) => {
                    if (err) {
                        reject(err);
                    } else {
                        resolve(result);
                    }
                });
            });
        });

    },

=======
>>>>>>> 5a40fea5
};

// split deck id given as parameter to deck id and revision id
function splitDeckIdParam(deckId){
    let revisionId = null;
    let decktreesplit = deckId.split('-');
    if(decktreesplit.length > 1){
        deckId = decktreesplit[0];
        revisionId = decktreesplit[1]-1;
    }

    return {deckId, revisionId};
}

function findDeckInDeckTree(decktree, deck, path){
    if (decktree) {
        for (let i = 0; i < decktree.length; i++) {

            if(decktree[i].type === 'slide')
                continue;
            if (decktree[i].id === String(deck)) {
                let npath = JSON.parse(JSON.stringify(path));
                npath.push({'id': decktree[i].id, 'parent_id': path[path.length-1].id});
                return npath;
            }
            else{
                let npath = JSON.parse(JSON.stringify(path));
                npath.push({'id': decktree[i].id, 'parent_id': path[path.length-1].id});
                let found = findDeckInDeckTree(decktree[i].children, deck, npath);
                if(found) return found;

            }
        }
    }
    else return;
}

function getActiveRevision(deck){
    for(let i = 0; i < deck.revisions.length; i++) {
        if(deck.revisions[i].id === deck.active) {
            return i;
        }
        else continue;
    }
    return -1;
}

function getNewRevisionID(citem){
    if(citem.revisions.length > 0)
        return Math.max.apply(
            Math,citem.revisions.map(
                (o) => {
                    return o.id;
                }
            )
        );
    else return 0;
}

//returns the max order of appearance (i.e., position) of a content item inside a deck, or 0 if it is empty
function getOrder(activeRevision){
    if(activeRevision.contentItems.length > 0){
        return Math.max.apply(
            Math,activeRevision.contentItems.map(
                (o) => {
                    return o.order;
                }
            )
        );
    }
    else return 0;
}

function convertToNewDeck(deck){
    let now = new Date();
    let root_deck = deck.root_deck;
    let usageArray = [];
    if(root_deck !== null){
        let root_deck_array = root_deck.split('-');
        usageArray.push({
            'id': parseInt(root_deck_array[0]),
            'revision': parseInt(root_deck_array[1])
        });
    }
    deck.user = parseInt(deck.user);
    let contributorsArray = [{'user': deck.user, 'count': 1}];
    if(!deck.hasOwnProperty('tags') || deck.tags === null){
        deck.tags = [];
    }
    if(!deck.hasOwnProperty('theme') || deck.theme === null){
        deck.theme = 'default';
    }
    if(deck.hasOwnProperty('editors') && deck.editors === null){
        deck.editors = {users: [], groups: []};
    }
    else if(!deck.hasOwnProperty('editors')){
        deck.editors = {users: [], groups: []};
    }
    //should we have a default accessLevel?
    const result = {
        _id: deck._id,
        user: deck.user,
        accessLevel: deck.accessLevel,
        editors: deck.editors,
        timestamp: now.toISOString(),
        description: deck.description,
        translated_from: deck.translation,
        lastUpdate: now.toISOString(),
        datasource: deck.datasource,
        license: deck.license,
        contributors: contributorsArray,
        active: 1,
        revisions: [{
            id: 1,
            usage: usageArray, //create new array and insert root deck
            title: deck.title,
            timestamp: now.toISOString(),
            lastUpdate: now.toISOString(),
            user: deck.user,
            language: deck.language,
            parent: deck.parent_deck,
            tags: deck.tags,
            comment: deck.comment,
            abstract: deck.abstract,
            footer: deck.footer,
            contentItems: [],
            theme: deck.theme
        }]
    };
    return result;
}

function convertDeckWithNewRevision(deck, newRevisionId, content_items, usageArray) {
    let now = new Date();
    deck.user = parseInt(deck.user);
    if(!deck.hasOwnProperty('tags') || deck.tags === null){
        deck.tags = [];
    }
    if(deck.language === null){
        deck.language = 'en_EN';
    }
    if(!deck.hasOwnProperty('theme') || deck.theme === null){
        deck.theme = 'default';
    }
    if(deck.hasOwnProperty('editors') && deck.editors === null){
        deck.editors = {users: [], groups: []};
    }
    else if(!deck.hasOwnProperty('editors')){
        deck.editors = {users: [], groups: []};
    }
    const result = {
        description: deck.description,
        lastUpdate: now.toISOString(),
        datasource: deck.datasource,
        license: deck.license,
        active: newRevisionId,

        accessLevel: deck.accessLevel,
        editors: deck.editors,

        revisions: [{
            id: newRevisionId,
            usage: usageArray,
            title: deck.title,
            timestamp: now.toISOString(),
            lastUpdate: now.toISOString(),
            user: deck.user,
            language: deck.language,
            parent: deck.parent_deck,
            tags: deck.tags,
            comment: deck.comment,
            abstract: deck.abstract,
            footer: deck.footer,
            contentItems: content_items,
            theme: deck.theme
        }]
    };
    return result;
}

function pushIfNotExist(editorsList, toBeInserted){
    if(!editorsList.includes(toBeInserted)){
        editorsList.push(toBeInserted);
    }
}

function findWithAttr(array, attr, value) {
    for(let i = 0; i < array.length; i++) {
        if(array[i][attr] === value) {
            return i;
        }
    }
    return -1;
}

function findWithAttrRev(array, attr, value) {
    for(let i = 0; i < array.length; i++) {
        if(array[i][attr].split('-')[0] === value.split('-')[0]) {
            return i;
        }
    }
    return -1;
}<|MERGE_RESOLUTION|>--- conflicted
+++ resolved
@@ -1994,7 +1994,6 @@
         });
 
     },
-<<<<<<< HEAD
 
     // returns change log record counts for all revisions of deck
     getChangesCounts: function(deckId) {
@@ -2057,8 +2056,6 @@
 
     },
 
-=======
->>>>>>> 5a40fea5
 };
 
 // split deck id given as parameter to deck id and revision id
