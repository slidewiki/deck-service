--- conflicted
+++ resolved
@@ -231,19 +231,16 @@
                 existingDeck.license = deck.license;
                 //add comment, abstract, footer
                 deckRevision.tags = deck.tags;
-<<<<<<< HEAD
+
                 if(!deck.hasOwnProperty('theme') || deck.theme === null){
                     deckRevision.theme = 'default';
                 }
                 else{
                     deckRevision.theme = deck.theme;
                 }
-=======
 
                 // lastUpdated update
                 existingDeck.lastUpdate = (new Date()).toISOString();
-
->>>>>>> 653984a5
                 if (!_.isEmpty(deck.editors) ){
                     existingDeck.editors = deck.editors;
                 }
