--- conflicted
+++ resolved
@@ -2472,7 +2472,6 @@
         }
 
         let pipeline = [
-<<<<<<< HEAD
             // always match as first stage to be fast because of indexes
             { $match: {
                 'revisions.contentItems': {
@@ -2486,13 +2485,6 @@
                 }
             } },
             { $unwind: '$revisions' },
-=======
-            { $match: {
-                'revisions.contentItems': {
-                    $elemMatch: elemMatchQuery,
-                }
-            } },
->>>>>>> c6f53b97
             { $project: {
                 revisions: {
                     id: 1,
