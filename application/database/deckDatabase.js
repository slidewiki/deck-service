'use strict';

const _ = require('lodash');
const util = require('../lib/util');

const ChangeLog = require('../lib/ChangeLog');

const userService = require('../services/user');

const helper = require('./helper'),
    striptags = require('striptags'),
<<<<<<< HEAD
    deckModel = require('../models/deck.js'),
    util = require('../lib/util');
=======
    validateDeck = require('../models/deck').validateDeck;
>>>>>>> 826c4b43

let async = require('async');

let self = module.exports = {
    //gets a specified deck and all of its revision, or only the given revision
    get: function(identifier) {
        identifier = String(identifier);
        let idArray = identifier.split('-');
        return helper.connectToDatabase()
        .then((db) => db.collection('decks'))
        .then((col) => col.findOne({ _id: parseInt(idArray[0]) }))
        .then((found) => {
            if (!found) return;

            // add some extra revision metadata
            let [latestRevision] = found.revisions.slice(-1);
            found.latestRevisionId = latestRevision.id;

            let parsed = identifier.split('-');
            if(parsed.length === 1 || idArray[1] === ''){
                // this is the requested revision, if not set it is the 'active' revision
                found.revisionId = found.active;
                return found;
            }
            else{
                // this is the requested revision
                found.revisionId = parseInt(idArray[1]);

                let revision = found.revisions[parseInt(idArray[1])-1];
                if(typeof revision === 'undefined'){
                    return;
                }
                else{
                    found.revisions = [revision];
                    return found;
                }
            }
        });

    },

    // TODO
    // this could likely replace #get as it returns a more uniform data structure,
    // only with the requested revision data merged into a single object
    getDeck: function(identifier) {
        let [deckId, revisionId] = identifier.split('-').map(parseInt);

        return self.get(deckId).then((deck) => {
            if (!deck) return;

            if (!revisionId) {
                // if not set, we are looking at the active one
                revisionId = deck.active;
            }

            let deckRevision = deck.revisions.find((r) => (r.id === revisionId));
            if (!deckRevision) return; // revision not found

            // add some extra revision metadata
            deck.revisionId = revisionId;

            let [latestRevision] = deck.revisions.slice(-1);
            deck.latestRevisionId = latestRevision.id;

            return _.merge(deck, deckRevision);
        });

    },


    // returns the deck revision subdocument, either the one specified in identifier, or the active one
    getRevision: function(identifier) {
        return self.get(identifier)
        .then((deck) => {
            // return nothing if not found
            if (!deck) return;

            // depending on the identifier format, this may have just one revision, or all revisions
            if (deck.revisions.length === 1) {
                return deck.revisions[0];
            } else {
                // we need the active revision (?)
                return deck.revisions.find((rev) => (rev.id === deck.active));
            }
        });

    },

    //gets active revision of deck from database
    getActiveRevisionFromDB: function(identifier) {
        if(identifier.split('-').length > 1){
            return Promise.resolve(identifier);
        }
        else{
            return helper.connectToDatabase()
            .then((db) => db.collection('decks'))
            .then((col) => col.findOne({_id: parseInt(identifier)}))
            .then((found) => {
                if(found){
                    return Promise.resolve(found._id+'-'+found.active);
                }
                else {
                    return ;
                }
            });
        }

    },

    find: (collection, query) => {
        return helper.connectToDatabase()
        .then((db) => db.collection(collection))
        .then((col) => col.find(query))
        .then((cursor) => cursor.toArray());
    },

    findWithLimit: (collection, query, limit, offset) => {
        return helper.connectToDatabase()
        .then((db) => db.collection(collection))
        .then((col) => col.find(query).skip(offset).limit(limit))
        .then((cursor) => cursor.toArray());
    },

    findWithLimitAndSort: (collection, query, limit, offset, sorter) => {
        return helper.connectToDatabase()
        .then((db) => db.collection(collection))
        .then((col) => col.find(query).sort(sorter).skip(offset).limit(limit).sort(sorter))
        .then((cursor) => cursor.toArray());
    },

    count: (collection, query) => {
        return helper.connectToDatabase()
        .then((db) => db.collection(collection))
        .then((col) => col.count(query));
    },

    // return a path array of deckId as it exists in the tree with rootDeckId as root
    // returns first occurence of deckId, or nothing if cannot find the path
    findPath: function(sourceDeckId, targetDeckId, path) {
        let source = util.parseIdentifier(sourceDeckId);
        let target = util.parseIdentifier(targetDeckId);

        // HACK force error if target does not include revision
        target.revision;

        return self.getRevision(sourceDeckId).then((sourceRevision) => {
            // source deck not found
            if (!sourceRevision) return;

            // path should be canonical, so we need the revision to be defined
            source.revision = sourceRevision.id;

            if (!path) {
                path = [source];

                // return if source is same as target
                if (_.isEqual(source, target)) return path;
            }

            // expand all subdecks
            let subPaths = [];
            // we use #some so that `return true` breaks (means we found the target) and `return` continues
            let foundTarget = sourceRevision.contentItems.some((citem, index) => {
                // skip slides
                if (citem.kind !== 'deck') return; // continue

                // each subdeck expands the base path, we keep separate paths for each subdeck
                subPaths.push(path.concat(_.assign({index}, citem.ref)));

                // also check if target deck is direct child and break
                if (_.isEqual(citem.ref, target)) return true;
            });

            // target is child of source
            if (foundTarget) {
                // the last subPath added is the path to target (because we did break in previous loop)
                return subPaths.slice(-1)[0];
            }

            // if no further subdecks are here we just return empty (dead-end)
            if (subPaths.length === 0) return;

            // otherwise we search down
            return new Promise((resolve, reject) => {
                async.concatSeries(subPaths, (subPath, callback) => {
                    // the sub deck is the last element in the path
                    let [nextSource] = subPath.slice(-1);
                    let subDeckId = `${nextSource.id}-${nextSource.revision}`;

                    self.findPath(subDeckId, targetDeckId, subPath)
                    .then((result) => callback(null, result))
                    .catch(callback);

                }, (error, results) => {
                    if (error) {
                        reject(error);
                    } else {
                        resolve(results);
                    }
                });
            });

        });

    },

    //inserts a deck into the database
    insert: function(deck) {
        return helper.connectToDatabase()
        .then((db) => helper.getNextIncrementationValueForCollection(db, 'decks'))
        .then((newId) => {
            return helper.connectToDatabase()
            .then((db2) => db2.collection('decks'))
            .then((col) => {
                let valid = false;
                deck._id = newId;
                if(typeof deck.root_deck === 'undefined'){
                    deck.root_deck = null;
                }

                try {
                    const convertedDeck = convertToNewDeck(deck);
                    valid = validateDeck(convertedDeck);
                    if (!valid) {
                        throw validateDeck.errors;
                    }

                    return col.insertOne(convertedDeck);
                } catch (e) {
                    console.log('validation failed', e);
                    throw e;
                }
            });
        });
    },

    // TODO only used for accessLevel tests right now, should be removed or properly integrated
    // once a decision re: access level is made
    _adminUpdate: function(id, deckPatch) {
        return helper.connectToDatabase()
        .then((db) => db.collection('decks'))
        .then((col) => {
            return col.findOne({_id: parseInt(id)})
            .then((existingDeck) => {
                if (!_.isEmpty(deckPatch.accessLevel)) {
                    existingDeck.accessLevel = deckPatch.accessLevel;
                }

                return col.findOneAndReplace({ _id: parseInt(id) }, existingDeck, { returnOriginal: false } )
                .then((updated) => updated.value);
            });

        });

    },

    // TODO properly implement a PATCH-like method for partial updates
    replaceEditors: function(id, payload) {
        let deckId = parseInt(id);

        return helper.connectToDatabase()
        .then((db) => db.collection('decks'))
        .then((decks) => {
            return decks.findOne({ _id: deckId })
            .then((existingDeck) => {
                if (!_.isEmpty(payload.editors) ) {
                    existingDeck.editors = payload.editors;
                }

                // TODO validation is BROKEN needs update here as well
                // let valid = deckModel(deckRevision);
                // if (!valid) {
                //     throw deckModel.errors;
                // }

                return decks.findOneAndReplace( { _id: deckId }, existingDeck, { returnOriginal: false });
            });

        });

    },

    // same as replaceEditors, but applied to all subdecks under deck `id`
    deepReplaceEditors: function(deckId, payload) {
        // getSubdeckIds includes self (deckId)
        return self.getSubdeckIds(deckId)
        .then((subdeckIds) => {
            if (!subdeckIds) return;

            return new Promise((resolve, reject) => {
                async.eachSeries(subdeckIds, (subdeckId, done) => {
                    // #replaceEditors accepts string for deck id
                    self.replaceEditors(subdeckId.toString(), payload)
                    .then((replaced) => {
                        if (replaced.ok !== 1) {
                            done(replaced);
                        } else {
                            done();
                        }
                    })
                    .catch(done);

                }, (error) => {
                    if (error) {
                        reject(error);
                    }  else {
                        resolve();
                    }
                });
            });
        });
    },

    //updates a deck's metadata when no new revision is needed
    update: function(id, deck) {
        // if not included in the call, the deck itself is the top_root_deck
        let top_root_deck = deck.top_root_deck || id;

        return helper.connectToDatabase()
        .then((db) => db.collection('decks'))
        .then((col) => {
            return col.findOne({_id: parseInt(id)})
            .then((existingDeck) => {
                if (!existingDeck) return;

                let idArray = id.split('-');
                let activeRevisionIndex ;
                if(idArray.length > 1){
                    activeRevisionIndex = parseInt(idArray[1])-1;
                }
                else{
                    activeRevisionIndex = getActiveRevision(existingDeck);
                }

                // start tracking changes
                let deckTracker = ChangeLog.deckTracker(existingDeck, top_root_deck, deck.user);

                //TODO check if all attributes are used from payload
                const deckRevision = existingDeck.revisions[activeRevisionIndex];
                deckRevision.title = deck.title;
                deckRevision.language = deck.language;
                existingDeck.description = deck.description;
                existingDeck.license = deck.license;
                //add comment, abstract, footer
                deckRevision.tags = deck.tags;

                if(!deck.hasOwnProperty('theme') || deck.theme === null){
                    deckRevision.theme = 'default';
                }
                else{
                    deckRevision.theme = deck.theme;
                }

                // changes ended here
                deckTracker.applyChangeLog();

                // lastUpdated update
                existingDeck.lastUpdate = (new Date()).toISOString();
                deckRevision.lastUpdate = existingDeck.lastUpdate;
                if (!_.isEmpty(deck.editors) ){
                    existingDeck.editors = deck.editors;
                }

                if(existingDeck.hasOwnProperty('contributors')){
                    let contributors = existingDeck.contributors;
                    let existingUserContributorIndex = findWithAttr(contributors, 'user', parseInt(deck.user));
                    if(existingUserContributorIndex > -1)
                        contributors[existingUserContributorIndex].count++;
                    else{
                        contributors.push({'user': parseInt(deck.user), 'count': 1});
                    }
                    existingDeck.contributors = contributors;
                }
                if (!validateDeck(deckRevision)) {
                    throw validateDeck.errors;
                }

                return col.findOneAndReplace({ _id: parseInt(id) }, existingDeck, { returnOriginal: false });
            });
        });
    },

    //renames a deck
    rename: function(deck_id, newName, top_root_deck, user){
        // if not included in the call, the deck itself is the top_root_deck
        top_root_deck = top_root_deck || deck_id;

        let deckId = deck_id.split('-')[0];
        return helper.connectToDatabase()
        .then((db) => db.collection('decks'))
        .then((col) => col.findOne({_id: parseInt(deckId)})
        .then((deck) => {
            if (!deck) return;

            let revisionIndex = deck_id.split('-')[1] - 1;
            let deckRevision = deck.revisions[revisionIndex];
            if (!deckRevision) return;

            // start tracking changes
            let deckTracker = ChangeLog.deckTracker(deck, top_root_deck, user);

            deckRevision.title = newName;

            // changes ended here
            deckTracker.applyChangeLog();

            // lastUpdated update
            deck.lastUpdate = (new Date()).toISOString();
            deckRevision.lastUpdate = deck.lastUpdate;

            return col.findOneAndReplace({_id: parseInt(deckId)}, deck);
        }));
    },

    //updates a deck by creating a new revision
    replace: function(id, deck) {
        // if not included in the call, the deck itself is the top_root_deck
        let top_root_deck = deck.top_root_deck || id;

        let idArray = String(id).split('-');
        if(idArray.length > 1){
            id = idArray[0];
        }
        return helper.connectToDatabase()
        .then((db) => db.collection('decks'))
        .then((col) => {
            return col.findOne({_id: parseInt(id)})
            .then((existingDeck) => {
                if (!existingDeck) return;

                const maxRevisionId = existingDeck.revisions.reduce((prev, curr) => {
                    if (curr.id > prev)
                        return curr.id;
                    else
                        return prev;
                }, 1);
                let valid = false;
                const newRevisionId = parseInt(maxRevisionId)+1;
                //must get previously active revision and copy content items to new revision
                //NOTE or should we get the id from the request, it contains the revision that is replaced...
                let activeRevisionIndex = getActiveRevision(existingDeck);
                if(idArray.length > 1){
                    activeRevisionIndex = parseInt(idArray[1])-1;
                }

                let usageArray = existingDeck.revisions[activeRevisionIndex].usage;
                //we should remove the usage of the previous revision in the root deck
                let previousUsageArray = JSON.parse(JSON.stringify(usageArray));

                if(deck.root_deck){
                    let root_deck_array = deck.root_deck.split('-');
                    for(let i = 0; i < previousUsageArray.length; i++){
                        if(previousUsageArray[i].id === parseInt(root_deck_array[0]) && previousUsageArray[i].revision === parseInt(root_deck_array[1])){
                            previousUsageArray.splice(i,1);
                            break;
                        }
                    }
                    usageArray = [{'id':parseInt(root_deck_array[0]), 'revision': parseInt(root_deck_array[1])}];
                }

                let content_items = existingDeck.revisions[activeRevisionIndex].contentItems;
                if(deck.fork){
                    usageArray = [];
                }

                const deckWithNewRevision = convertDeckWithNewRevision(deck, newRevisionId, content_items, usageArray);
                deckWithNewRevision.timestamp = existingDeck.timestamp;

                // TODO remove this once migration process is fixed and/or revised
                if (deckWithNewRevision.timestamp instanceof Date) deckWithNewRevision.timestamp = deckWithNewRevision.timestamp.toISOString();

                deckWithNewRevision.user = existingDeck.user;

                if (existingDeck.origin) {
                    deckWithNewRevision.origin = existingDeck.origin;
                }

                if(existingDeck.hasOwnProperty('contributors')){
                    let contributors = existingDeck.contributors;
                    let existingUserContributorIndex = findWithAttr(contributors, 'user', parseInt(deck.user));
                    if(existingUserContributorIndex > -1)
                        contributors[existingUserContributorIndex].count++;
                    else{
                        contributors.push({'user': parseInt(deck.user), 'count': 1});
                    }
                    deckWithNewRevision.contributors = contributors;
                }

                try {
                    valid = validateDeck(deckWithNewRevision);

                    if (!valid) {
                        throw validateDeck.errors;
                    }
                    for(let i = 0; i < content_items.length; i++){
                        let citem = content_items[i];
                        if(citem.kind === 'slide'){
                            helper.connectToDatabase()
                            .then((db) => db.collection('slides'))
                            .then((col) => {
                                return col.findOne({_id: parseInt(citem.ref.id)})
                                .then((slide) => {
                                    slide.revisions[citem.ref.revision-1].usage.push({'id': parseInt(id), 'revision': newRevisionId});
                                    return col.save(slide);
                                });
                            });
                        }
                        else{
                            col.findOne({_id: parseInt(citem.ref.id)})
                            .then((innerDeck) => {
                                innerDeck.revisions[citem.ref.revision-1].usage.push({'id': parseInt(id), 'revision': newRevisionId});
                                return col.save(innerDeck);
                            });
                        }
                    }
                    let deckTracker = ChangeLog.deckTracker(existingDeck, top_root_deck, deck.user);

                    let new_revisions = existingDeck.revisions;
                    new_revisions[activeRevisionIndex].usage = previousUsageArray;
                    new_revisions.push(deckWithNewRevision.revisions[0]);
                    deckWithNewRevision.revisions = new_revisions;

                    deckTracker.applyChangeLog(deckWithNewRevision);

                    //col.save(existingDeck);
                    return col.findOneAndUpdate({
                        _id: parseInt(id)
                    }, { $set: deckWithNewRevision }, {new: true});
                } catch (e) {
                    console.log('validation failed', e);
                    throw e;
                }

            });
        });
    },

    //inserts a content item (slide or deck) into a deck at the specified position, or appends it at the end if no position is given
    insertNewContentItem: function(citem, position, root_deck, ckind, citem_revision_id, top_root_deck, user){
        // if top_root_deck is missing, root_deck is the top
        if (!top_root_deck) top_root_deck = root_deck;

        if(typeof citem_revision_id === 'undefined'){
            citem_revision_id = parseInt(1);
        }
        else{
            citem_revision_id = parseInt(citem_revision_id);
        }
        let root_deck_path = root_deck.split('-');
        return helper.connectToDatabase()
        .then((db) => db.collection('decks'))
        .then((col) => {
            return col.findOne({_id: parseInt(root_deck_path[0])})
            .then((existingDeck) => {
                //TODO must check if the root_deck comes with a revision id or not, and get the element accordingly
                let activeRevisionId = existingDeck.active;
                if(root_deck_path.length > 1){
                    activeRevisionId = root_deck_path[1];
                }

                let deckTracker = ChangeLog.deckTracker(existingDeck, top_root_deck, user);
                // copy edit rights from existingDeck to new
                if (ckind === 'deck') {
                    let attachedDeckId = `${parseInt(citem.id)}-${citem_revision_id}`;
                    self.get(attachedDeckId).then(() => {
                        return self.deepReplaceEditors(attachedDeckId, { editors: existingDeck.editors });
                    }).catch((err) => {
                        console.warn(`could not properly set edit rights for ${attachedDeckId} when adding it to ${root_deck}; error was: ${err}`);
                    });
                }
                // TODO some async updates happening here, need to handle errors to avoid data corruption

                if(existingDeck.hasOwnProperty('contributors')){
                    let revIndex = 0;
                    if(citem.revisions.length > 1){
                        revIndex = parseInt(citem_revision_id)-1;
                    }
                    let contributors = existingDeck.contributors;
                    let existingUserContributorIndex = findWithAttr(contributors, 'user', parseInt(citem.revisions[revIndex].user));
                    if(existingUserContributorIndex > -1)
                        contributors[existingUserContributorIndex].count++;
                    else{
                        contributors.push({'user': parseInt(citem.revisions[revIndex].user), 'count': 1});
                    }
                    existingDeck.contributors = contributors;
                }

                if(position && position > 0){
                    let citems = existingDeck.revisions[activeRevisionId-1].contentItems;
                    for(let i = position-1; i < citems.length; i++){
                        citems[i].order = parseInt(citems[i].order)+1;
                    }

                    let newCitem = {
                        order: parseInt(position),
                        kind: ckind,
                        ref : {
                            id: parseInt(citem.id),
                            revision:citem_revision_id
                        }
                    };
                    citems.splice(position-1, 0, newCitem);
                    existingDeck.revisions[activeRevisionId-1].contentItems = citems;

                    deckTracker.applyChangeLog();

                    col.save(existingDeck);
                }
                else{
                    // add it to the end
                    // we need to track stuff, this doesn't help
                    let citems = existingDeck.revisions[activeRevisionId-1].contentItems;
                    let newCitem = {
                        order: parseInt(getOrder(existingDeck.revisions[activeRevisionId-1]))+1,
                        kind: ckind,
                        ref : {
                            id: parseInt(citem.id),
                            revision:citem_revision_id
                        }
                    };
                    citems.push(newCitem);
                    existingDeck.revisions[activeRevisionId-1].contentItems = citems;

                    deckTracker.applyChangeLog();

                    col.save(existingDeck);

                    // TODO dead code
                    return;

                    // we need to track stuff, this doesn't help
                    col.findOneAndUpdate({
                        _id: parseInt(root_deck_path[0]),  revisions : {$elemMatch: {id: parseInt(activeRevisionId)}}  },
                        {
                            $push: {
                                'revisions.$.contentItems': {
                                    order: parseInt(getOrder(existingDeck.revisions[activeRevisionId-1]))+1,
                                    kind: ckind,
                                    ref : {
                                        id: parseInt(citem.id),
                                        revision:citem_revision_id
                                    }
                                }
                            },
                            $set: {
                                'contributors': existingDeck.contributors
                            }
                        }
                    );
                }
            });
        });

    },

    //removes (unlinks) a content item from a given deck
    removeContentItem: function(position, root_deck, top_root_deck, userId){
        let root_deck_path = root_deck.split('-');
        return helper.connectToDatabase()
        .then((db) => db.collection('decks'))
        .then((col) => {
            return col.findOne({_id: parseInt(root_deck_path[0])})
            .then((existingDeck) => {
                //TODO must check if the root_deck comes with a revision id or not, and get the element accordingly
                let activeRevisionId = existingDeck.active;
                if(root_deck_path.length > 1){
                    activeRevisionId = root_deck_path[1];
                }

                let deckTracker = ChangeLog.deckTracker(existingDeck, top_root_deck, userId);

                let citems = existingDeck.revisions[activeRevisionId-1].contentItems;
                for(let i = position-1; i < citems.length; i++){
                    citems[i].order = citems[i].order-1;
                }
                self.removeFromUsage(citems[position-1], root_deck_path);

                citems.splice(position-1, 1);
                existingDeck.revisions[activeRevisionId-1].contentItems = citems;

                deckTracker.applyChangeLog();

                col.save(existingDeck);

            });
        });
    },

    //removes an item from the usage of a given deck
    removeFromUsage: function(itemToRemove, root_deck_path){
        let itemId = itemToRemove.ref.id;
        let itemRevision = itemToRemove.ref.revision;
        if(itemToRemove.kind === 'slide'){
            helper.connectToDatabase()
            .then((db) => db.collection('slides'))
            .then((col2) => {
                return col2.findOne({_id: parseInt(itemId)})
                .then((foundSlide) => {
                    let oldUsage = foundSlide.revisions[itemRevision-1].usage;
                    for(let i = 0; i < oldUsage.length; i++){
                        if(oldUsage[i].id === parseInt(root_deck_path[0]) && oldUsage[i].revision === parseInt(root_deck_path[1])){
                            oldUsage.splice(i,1);
                            break;
                        }
                    }
                    foundSlide.revisions[itemRevision-1].usage = oldUsage;
                    return col2.save(foundSlide);
                });

            });
        }
        else{
            helper.connectToDatabase()
            .then((db) => db.collection('decks'))
            .then((col) => {
                return col.findOne({_id: parseInt(itemId)})
                .then((foundDeck) => {
                    let oldUsage = foundDeck.revisions[itemRevision-1].usage;
                    for(let i = 0; i < oldUsage.length; i++){
                        if(oldUsage[i].id === parseInt(root_deck_path[0]) && oldUsage[i].revision === parseInt(root_deck_path[1])){
                            oldUsage.splice(i,1);
                            break;
                        }
                    }
                    foundDeck.revisions[itemRevision-1].usage = oldUsage;
                    return col.save(foundDeck);

                });
            });
        }
    },

    //adds an item to the usage of a given deck
    addToUsage: function(itemToAdd, root_deck_path){

        let itemId = itemToAdd.ref.id;
        let itemRevision = itemToAdd.ref.revision;
        let usageToPush = {id: parseInt(root_deck_path[0]), revision: parseInt(root_deck_path[1])};
        if(itemToAdd.kind === 'slide'){
            return helper.connectToDatabase()
            .then((db) => db.collection('slides'))
            .then((col2) => {
                return col2.findOneAndUpdate(
                    {_id: parseInt(itemId), 'revisions.id':itemRevision},
                    {$push: {'revisions.$.usage': usageToPush}}
                );
            });
        }
        else{
            return helper.connectToDatabase()
            .then((db) => db.collection('decks'))
            .then((col2) => {
                return col2.findOneAndUpdate(
                    {_id: parseInt(itemId), 'revisions.id':itemRevision},
                    {$push: {'revisions.$.usage': usageToPush}}
                );
            });
        }
    },

    //updates an existing content item's revision
    updateContentItem: function(citem, revertedRevId, root_deck, ckind, top_root_deck, user){ //can be used for reverting or updating
        let rootArray = root_deck.split('-');
        return helper.connectToDatabase()
        .then((db) => db.collection('decks'))
        .then((col) => {
            return col.findOne({_id: parseInt(rootArray[0])})
            .then((existingDeck) => {
                let newRevId = getNewRevisionID(citem);
                if(revertedRevId !== ''){
                    newRevId = revertedRevId;
                }
                let rootRev = existingDeck.active;
                if(rootArray.length > 1){
                    rootRev = rootArray[1];
                }
                let old_rev_id = rootArray[1];

                // pre-compute what the for loop does
                let deckTracker = ChangeLog.deckTracker(existingDeck, top_root_deck, user);

                for(let i = 0; i < existingDeck.revisions.length; i++) {
                    if(existingDeck.revisions[i].id === parseInt(rootRev)) {

                        for(let j = 0; j < existingDeck.revisions[i].contentItems.length; j++) {
                            if(existingDeck.revisions[i].contentItems[j].ref.id === citem._id && existingDeck.revisions[i].contentItems[j].kind === ckind) {
                                old_rev_id = existingDeck.revisions[i].contentItems[j].ref.revision;
                                existingDeck.revisions[i].contentItems[j].ref.revision = newRevId;
                            }
                            else continue;
                        }
                    }
                    else continue;
                }
                deckTracker.applyChangeLog();
                if(existingDeck.hasOwnProperty('contributors')){
                    let revIndex = 0;
                    if(citem.revisions.length > 1){
                        revIndex = parseInt(newRevId)-1;
                    }
                    let contributors = existingDeck.contributors;
                    let existingUserContributorIndex = findWithAttr(contributors, 'user', parseInt(citem.revisions[revIndex].user));
                    if(existingUserContributorIndex > -1)
                        contributors[existingUserContributorIndex].count++;
                    else{
                        contributors.push({'user': parseInt(citem.revisions[revIndex].user), 'count': 1});
                    }
                    existingDeck.contributors = contributors;
                }
                col.save(existingDeck);
                return {'old_revision': old_rev_id, 'new_revision': newRevId};
            });
        });
    },

    //reverts a deck's active revision to a new given one
    revert: function(deck_id, deck){
        return helper.connectToDatabase()
        .then((db) => db.collection('decks'))
        .then((col) => {
            let targetRevisionIndex = parseInt(deck.revision_id)-1;
            return col.findOne({_id: parseInt(deck_id)})
            .then((existingDeck) => {
                let targetRevision = existingDeck.revisions[targetRevisionIndex];
                let now = (new Date()).toISOString();
                targetRevision.timestamp = now;
                targetRevision.lastUpdate = now;

                targetRevision.user = parseInt(deck.user);

                targetRevision.id = existingDeck.revisions.length+1;
                return col.findOneAndUpdate(
                    { _id: parseInt(deck_id) },
                    {
                        '$set': {
                            'active': targetRevision.id,
                            'lastUpdate': now,
                        },
                        '$push': { 'revisions': targetRevision },
                    },
                    { returnOriginal: false }
                );
            });

        });
    },

    updateUsage: function(deck, new_revision_id, root_deck){
        let idArray = deck.split('-');
        let rootDeckArray = root_deck.split('-');
        return helper.connectToDatabase()
        .then((db) => db.collection('decks'))
        .then((col) => {
            return col.findOne({_id: parseInt(idArray[0])})
              .then((existingDeck) => {
                  //first remove usage of deck from old revision
                  if(root_deck){
                      let usageArray = existingDeck.revisions[parseInt(idArray[1])-1].usage;
                      for(let i = 0; i < usageArray.length; i++){
                          if(usageArray[i].id === parseInt(rootDeckArray[0]) && usageArray[i].revision === parseInt(rootDeckArray[1])){
                              usageArray.splice(i,1);
                              break;
                          }
                      }
                      //then update usage array of new/reverted revision
                      let contains = false;
                      for(let j = 0; j < existingDeck.revisions[parseInt(new_revision_id)-1].usage.length; j++){
                          if(existingDeck.revisions[parseInt(new_revision_id)-1].usage[j].id === parseInt(rootDeckArray[0]) && existingDeck.revisions[parseInt(new_revision_id)-1].usage[j].revision === parseInt(rootDeckArray[1])){
                              contains = true;
                              break;
                          }
                      }
                      if(!contains)
                          existingDeck.revisions[parseInt(new_revision_id)-1].usage.push({'id': parseInt(rootDeckArray[0]), 'revision': parseInt(rootDeckArray[1])});
                  }
                  existingDeck.active = new_revision_id;
                  col.save(existingDeck);
                  return existingDeck;
              });
        });
    },

    //recursive function that gets the decktree of a given deck and all of its sub-decks, can be used with onlyDecks to ignore slides
    getDeckTreeFromDB: function(deck_id, onlyDecks){
        let deckTree;
        let revision_id = -1;
        let decktreesplit = String(deck_id).split('-');
        if(decktreesplit.length > 1){
            deck_id = decktreesplit[0];
            revision_id = decktreesplit[1]-1;
        }
        return helper.connectToDatabase()
        .then((db) => db.collection('decks'))
        .then((col) => {
            return col.findOne({_id: parseInt(deck_id)})
            .then((deck) => {
                if (!deck) return;

                if(revision_id === -1){
                    revision_id = deck.active-1;
                }
                // detect wrong revision id
                if (!deck.revisions[revision_id]) return;

                let [latestRevision] = deck.revisions.slice(-1);

                deckTree = {
                    id: deck_id+'-'+(revision_id+1),
                    revisionId: (revision_id + 1),
                    latestRevisionId: latestRevision.id,
                    title: striptags(deck.revisions[revision_id].title),
                    type: 'deck',
                    children: [],
                };

                return new Promise((resolve, reject) => {
                    async.eachSeries(deck.revisions[revision_id].contentItems, (citem, callback) => {
                        if(citem.kind === 'slide'){
                            if(!onlyDecks){
                                helper.connectToDatabase()
                                .then((db) => db.collection('slides'))
                                .then((col) => {
                                    return col.findOne({_id: parseInt(citem.ref.id)})
                                    .then((slide) => {
                                        let slide_revision = citem.ref.revision-1;
                                        deckTree.children.push({title: striptags(slide.revisions[slide_revision].title), id: slide._id+'-'+slide.revisions[slide_revision].id, type: 'slide'});
                                        callback();
                                    });
                                }).catch(callback);
                            }
                            else{
                                callback();
                            }
                        }
                        else{
                            col.findOne({_id: parseInt(citem.ref.id)})
                            .then((innerDeck) => {
                                return self.getDeckTreeFromDB(innerDeck._id+'-'+citem.ref.revision, onlyDecks)
                                .then((res) => {
                                    deckTree.children.push(res);
                                    callback();
                                });
                            }).catch(callback);;
                        }
                    }, (err) => {
                        if (err) {
                            reject(err);
                        } else {
                            resolve(deckTree);
                        }
                    });

                });


            });
        });
    },

    getSubdeckIds: function(deckId) {
        return self.get(deckId)
        .then((deck) => {
            // return nothing if not found
            if (!deck) return;

            let deckRevision;
            // need to read contentItems from active revision
            // depending on the identifier format, this may have just one revision, or all revisions
            if (deck.revisions.length === 1) {
                deckRevision = deck.revisions[0];
            } else {
                // we need the active revision
                deckRevision = deck.revisions.find((rev) => (rev.id === deck.active));
            }

            let currentResult = [deck._id];

            let subdeckIds = deckRevision.contentItems
            .filter((citem) => citem.kind === 'deck')
            .map((citem) => `${citem.ref.id}-${citem.ref.revision}`);

            if (subdeckIds.length) {

                // after recursively getting all the subdecks, return the list including current deck (currentResult items)
                return new Promise((resolve, reject) => {
                    async.concatSeries(
                        subdeckIds,
                        (subdeckId, callback) => {
                            self.getSubdeckIds(subdeckId)
                            .then((nestedResult) => callback(null, nestedResult))
                            .catch(callback);
                        },
                        (error, results) => {
                            if (error) {
                                reject(error);
                            } else {
                                resolve(currentResult.concat(results));
                            }
                        }
                    );

                });

            } else {
                // just return the current deckId
                return currentResult;
            }

        });
    },

    //returns the username of a user by the user's id (why is this here?)
    getUsernameById: function(user_id){
        return helper.connectToDatabase()
        .then((db) => db.collection('users'))
        .then((col) => col.findOne({
            _id: user_id})
        .then((user) => {
            if (user){
                return user.username;
            }else{
                return '';
            }
        })
        );
    },

    //returns a flattened structure of a deck's slides, and optionally its sub-decks
<<<<<<< HEAD
    getFlatSlides: function(deckId, deckTree, returnDecks){

        return self.getRevision(deckId)
        .then((deckRevision) => {

            // return nothing if not found
            if (!deckRevision) return;

            if(!deckTree){
                // info of root deck
                deckTree = {
                    title: deckRevision.title,
                    id: deckId,
                    type: 'deck',
                    user: String(deckRevision.user),
                    theme: String(deckRevision.theme),
                    children: []
                };
            }

            // include subdecks in result
            if(returnDecks){
                deckTree.children.push({
                    title: deckRevision.title,
                    user: String(deckRevision.user),
                    id: deckId,
                    type: 'deck'
                });
            }

            return new Promise( (resolve, reject) => {
                async.eachSeries(deckRevision.contentItems, (citem, callback) => {

                    if(citem.kind === 'slide'){
                        helper.connectToDatabase()
                        .then((db) => db.collection('slides'))
                        .then((col) => {
                            col.findOne({_id: parseInt(citem.ref.id)})
                            .then((slide) => {
                                let slideRevision =  slide.revisions.find((rev) => (rev.id === citem.ref.revision));
                                deckTree.children.push({
                                    title:slideRevision.title,
                                    content: slideRevision.content,
                                    speakernotes: slideRevision.speakernotes,
                                    user: String(slideRevision.user),
                                    id: slide._id+'-'+slideRevision.id,
                                    type: 'slide'
                                });
                                callback();
                            }).catch( (err) => {
                                callback(err);
                            });
                        }).catch( (err) => {
                            callback(err);
                        });
                    }
                    else if (citem.kind === 'deck'){
                        // call recursively for subdecks
                        self.getFlatSlides(`${citem.ref.id}-${citem.ref.revision}`, deckTree, returnDecks)
                        .then(() => {
                            callback();
                        }).catch( (err) => {
                            callback(err);
                        });
                    }
                }, (err) => {
                    if(err){
                        reject(err);
                    }
                    else{
                        resolve(deckTree);
                    }
=======
    getFlatSlidesFromDB: function(deck_id, deckTree, return_decks){
        let revision_id = -1;
        let decktreesplit = deck_id.split('-');
        if(decktreesplit.length > 1){
            deck_id = decktreesplit[0];
            revision_id = decktreesplit[1]-1;
        }
        return helper.connectToDatabase()
        .then((db) => db.collection('decks'))
        .then((col) => {
            return col.findOne({_id: parseInt(deck_id)})
            .then((deck) => {
                if(revision_id === -1){
                    revision_id = deck.active-1;
                }
                if(!deckTree){
                    deckTree = { title: deck.revisions[revision_id].title, id: deck_id+'-'+(revision_id+1), type: 'deck', user: String(deck.revisions[revision_id].user), theme: String(deck.revisions[revision_id].theme), children: []};
                }
                return new Promise((resolve, reject) => {
                    async.eachSeries(deck.revisions[revision_id].contentItems, (citem, callback) => {

                        if(citem.kind === 'slide'){
                            helper.connectToDatabase()
                            .then((db) => db.collection('slides'))
                            .then((col) => {
                                return col.findOne({_id: parseInt(citem.ref.id)})
                                .then((slide) => {
                                    let slide_revision = citem.ref.revision-1;
                                    deckTree.children.push({title: slide.revisions[slide_revision].title, content: slide.revisions[slide_revision].content, speakernotes: slide.revisions[slide_revision].speakernotes, user: String(slide.revisions[slide_revision].user), id: slide._id+'-'+slide.revisions[slide_revision].id, type: 'slide'});
                                    callback();
                                });
                            }).catch(callback);
                        }
                        else{
                            col.findOne({_id: parseInt(citem.ref.id)})
                            .then((innerDeck) => {
                                if(return_decks){
                                    let deck_revision = citem.ref.revision-1;
                                    deckTree.children.push({title: innerDeck.revisions[deck_revision].title, user: String(innerDeck.revisions[deck_revision].user), id: innerDeck._id+'-'+innerDeck.revisions[deck_revision].id, type: 'deck'});
                                }
                                return self.getFlatSlidesFromDB(innerDeck._id+'-'+citem.ref.revision, deckTree, return_decks)
                                .then(() => {
                                    callback();
                                });
                            }).catch(callback);
                        }
                    }, (err) => {
                        if (err) {
                            reject(err);
                        } else {
                            resolve(deckTree);
                        }
                    });
>>>>>>> 826c4b43
                });
            });
        });
    },

    //returns a flattened structure of a deck's sub-decks
    getFlatDecksFromDB: function(deck_id, deckTree){

        let revision_id = -1;
        let decktreesplit = deck_id.split('-');
        if(decktreesplit.length > 1){
            deck_id = decktreesplit[0];
            revision_id = decktreesplit[1]-1;
        }
        return helper.connectToDatabase()
        .then((db) => db.collection('decks'))
        .then((col) => {
            return col.findOne({_id: parseInt(deck_id)})
            .then((deck) => {
                if(revision_id === -1){
                    revision_id = deck.active-1;
                }
                if(!deckTree){
                    deckTree = { title: deck.revisions[revision_id].title, id: deck_id+'-'+(revision_id+1), type: 'deck', user: String(deck.revisions[revision_id].user), children: []};
                }

                return new Promise((resolve, reject) => {
                    async.eachSeries(deck.revisions[revision_id].contentItems, (citem, callback) => {

                        if(citem.kind === 'slide'){
                            callback();
                        }
                        else{
                            col.findOne({_id: parseInt(citem.ref.id)})
                            .then((innerDeck) => {
                                let deck_revision = citem.ref.revision-1;
                                deckTree.children.push({title: innerDeck.revisions[deck_revision].title, user: String(innerDeck.revisions[deck_revision].user), id: innerDeck._id+'-'+innerDeck.revisions[deck_revision].id, type: 'deck'});

                                return self.getFlatDecksFromDB(innerDeck._id+'-'+citem.ref.revision, deckTree)
                                .then(() => {
                                    callback();
                                });
                            }).catch(callback);
                        }
                    }, (err) => {
                        if (err) {
                            reject(err);
                        } else {
                            resolve(deckTree);
                        }

                    });

                });
            });
        });
    },

    // returns an implicit list of editors of a given deck
    getDeckEditors(deck_id, editorsList){
        if (!editorsList) editorsList = [];

        let revision_id = -1;
        let decktreesplit = deck_id.split('-');
        if(decktreesplit.length > 1){
            deck_id = decktreesplit[0];
            revision_id = decktreesplit[1]-1;
        }

        return helper.connectToDatabase()
        .then((db) => db.collection('decks'))
        .then((col) => {
            return col.findOne({_id: parseInt(deck_id)})
            .then((deck) => {
                if(revision_id === -1){
                    revision_id = deck.active-1;
                }

                // take all revisions older than revision_id (including revision_id)
                let deckRevisions = deck.revisions.slice(0, revision_id + 1);

                // add all deck revision owners up to and including this revision
                deckRevisions.forEach((rev) => {
                    pushIfNotExist(editorsList, rev.user);
                });
                pushIfNotExist(editorsList, deck.user);

                // figure out the subdecks by id and revision
                let contentItems = deckRevisions.map((rev) => rev.contentItems);
                contentItems = _.flatten(contentItems).filter((citem) => citem.kind === 'deck');
                contentItems = _.uniqBy(contentItems, (citem) => `${citem.ref.id}-${citem.ref.revision}`);

                return new Promise((resolve, reject) => {
                    async.eachSeries(contentItems, (citem, callback) => {
                        col.findOne({_id: parseInt(citem.ref.id)})
                        .then((innerDeck) => self.getDeckEditors(innerDeck._id+'-'+citem.ref.revision, editorsList))
                        .then(() => callback())
                        .catch(callback);
                    }, (err) => {
                        if (err) {
                            reject(err);
                        } else {
                            resolve(editorsList);
                        }
                    });
                });
            });
        });
    },

    // return the set of users and groups with write access to the deck
    getDeckUsersGroups(deck, deckId) {
        // TODO change this
        // deck is optional, so if deckId is missing, `deck` holds the actual deckId
        if (deckId === undefined) {
            deckId = deck;

            return self.get(deckId)
            .then((deck) => self.getDeckUsersGroups(deck, deckId));
        }

        let accessLevel = deck.accessLevel || 'public';

        if (accessLevel === 'private') {
            return Promise.resolve({
                users: [deck.user],
                groups: [],
            });

        } else {
            // we need all contributors
            return self.getDeckEditors(deckId)
            .then((contributors) => {

                if (accessLevel === 'public' || accessLevel === 'restricted') {
                    // we now read the editors property of the deck, providing some defaults
                    let users = [], groups = [];
                    if (deck.editors) {
                        if (deck.editors.users) {
                            users = deck.editors.users;
                        }
                        if (deck.editors.groups) {
                            groups = deck.editors.groups;
                        }
                    }

                    return {
                        users: [...(new Set(users.map((u) => u.id))), ...contributors],
                        groups: groups.map((g) => g.id),
                    };

                } else {
                    throw new Error(`Unexpected accessLevel: ${accessLevel}`);
                }

            });

        }

    },

    // simply creates a new deck revision without updating anything
    createDeckRevision(deckId, userId, parentDeckId, rootDeckId) {
        return self.get(deckId).then((existingDeck) => {
            if (!existingDeck) return;

            // ready to copy stuff to new revision
            let [lastRevision] = existingDeck.revisions.slice(-1);
            let replacePayload = {
                title: lastRevision.title,
                description: existingDeck.description,
                language: lastRevision.language,
                tags: lastRevision.tags,
                license: existingDeck.license,
                user: userId,
                root_deck: parentDeckId,
                top_root_deck: rootDeckId,
            };

            // create the new revision
            return self.replace(deckId, replacePayload)
            .then((replaced) => {
                if (replaced.ok !== 1) {
                    throw replaced;
                }

                // if deck is a sub-deck, update its parent's content items
                // HACK replaced.value._id is used instead of parsing deckId and getting the deck id (wo/ revision)
                // we do this because we want to get the full deck (with all revisions)
                return self.get(replaced.value._id).then((fullDeck) => {
                    if (parentDeckId) {
                        // update parent deck first before returning
                        return self.updateContentItem(fullDeck, '', parentDeckId, 'deck', rootDeckId, userId)
                        .then(() => fullDeck);
                    } else {
                        return fullDeck;
                    }
                });
            });

        }).then((fullDeck) => {
            if (!fullDeck) return;

            // only return the last (new) revision for the fullDeck in the revisions array
            fullDeck.revisions = fullDeck.revisions.slice(-1);
            return fullDeck;
        });

    },

    //forks a given deck revision by copying all of its sub-decks into new decks
    forkDeckRevision(deck_id, user){

        return self.getFlatDecksFromDB(deck_id)
        .then((res) => {
            //we have a flat sub-deck structure
            let flatDeckArray = [];
            flatDeckArray.push(res.id); //push root deck into array
            for(let i = 0; i < res.children.length; i++){
                flatDeckArray.push(res.children[i].id); //push next sub-deck into array
            }
            //init maps for new ids
            let id_map = {}, id_noRev_map = {};
            //reverse in order to iterate from bottom to top
            flatDeckArray.reverse();
            //feed the array for serial processing

            let new_decks = [];
            return new Promise((resolve, reject) => {
                //first we generate all the new ids for the copied decks, and hold them in a map for future reference
                async.eachSeries(flatDeckArray, (next_deck, callback) => {
                    return helper.connectToDatabase()
                    .then((db) => helper.getNextIncrementationValueForCollection(db, 'decks'))
                    .then((newId) => {
                        id_map[next_deck] = newId+'-'+1;
                        id_noRev_map[next_deck.split('-')[0]] = newId;
                        callback();
                    }).catch(callback);
                }, (err) => {
                    if (err) {
                        return reject(err);
                    }

                    //iterate the flat decktree and copy each deck, referring to the new ids in its content items and usage
                    async.eachSeries(flatDeckArray, (next_deck, callback) => {
                        return helper.connectToDatabase() //db connection have to be accessed again in order to work with more than one collection
                        .then((db2) => db2.collection('decks'))
                        .then((col) => {
                            return col.findOne({_id: parseInt(next_deck.split('-')[0])})
                            .then((found) => {
                                let ind = parseInt(next_deck.split('-')[1])-1;
                                let contributorsArray = found.contributors;
                                //contributorsArray.push({'user': parseInt(user), 'count': 1});
                                let existingUserContributorIndex = findWithAttr(contributorsArray, 'user', parseInt(user));
                                if(existingUserContributorIndex > -1)
                                    contributorsArray[existingUserContributorIndex].count++;
                                else{
                                    contributorsArray.push({'user': parseInt(user), 'count': 1});
                                }

                                let copiedDeck = {
                                    _id: id_noRev_map[found._id],
                                    origin: {
                                        id: found._id,
                                        revision: found.revisions[ind].id,
                                        title: found.revisions[ind].title,
                                        user: found.user,
                                    },
                                    description: found.description,
                                    language: found.revisions[ind].language,
                                    license: found.license,
                                    user: parseInt(user),
                                    translated_from: found.translated_from,
                                    contributors: contributorsArray,
                                    active: 1
                                };

                                let now = new Date();
                                let timestamp = now.toISOString();
                                copiedDeck.timestamp = timestamp;
                                copiedDeck.lastUpdate = timestamp;
                                if(found.hasOwnProperty('datasource')){
                                    copiedDeck.datasource = found.datasource;
                                }
                                else{
                                    copiedDeck.datasource = null;
                                }
                                //copiedDeck.parent = next_deck.split('-')[0]+'-'+next_deck.split('-')[1];
                                copiedDeck.revisions = [found.revisions[ind]];
                                copiedDeck.revisions[0].id = 1;
                                // own the revision as well!
                                copiedDeck.revisions[0].user = copiedDeck.user;

                                // renew creation date for fresh revision
                                copiedDeck.revisions[0].timestamp = timestamp;
                                copiedDeck.revisions[0].lastUpdate = timestamp;

                                for(let i = 0; i < copiedDeck.revisions[0].contentItems.length; i++){
                                    for(let j in id_map){
                                        if(id_map.hasOwnProperty(j) && copiedDeck.revisions[0].contentItems[i].ref.id === parseInt(j.split('-')[0])){
                                            copiedDeck.revisions[0].contentItems[i].ref.id = parseInt(id_map[j].split('-')[0]);
                                            copiedDeck.revisions[0].contentItems[i].ref.revision = parseInt(id_map[j].split('-')[1]);
                                        }
                                    }
                                }
                                for(let i = 0; i < copiedDeck.revisions[0].usage.length; i++){
                                    for(let j in id_map){
                                        if(id_map.hasOwnProperty(j) && copiedDeck.revisions[0].usage[i].id === parseInt(j.split('-')[0])){
                                            copiedDeck.revisions[0].usage[i].id = parseInt(id_map[j].split('-')[0]);
                                            copiedDeck.revisions[0].usage[i].revision = parseInt(id_map[j].split('-')[1]);
                                        }
                                    }
                                }
                                for(let i = 0; i < copiedDeck.revisions[0].contentItems.length; i++){
                                    let nextSlide = copiedDeck.revisions[0].contentItems[i];
                                    if(nextSlide.kind === 'slide'){
                                        let root_deck_path = [copiedDeck._id, '1'];
                                        //console.log('outside root_deck_path', root_deck_path);
                                        self.addToUsage(nextSlide, root_deck_path);
                                    }
                                    else{
                                        continue;
                                    }
                                }

                                new_decks.push(copiedDeck);
                                return col.insertOne(copiedDeck).then(() => {
                                    callback();
                                });
                            });
                        }).catch(callback);
                    }, (err2) => {
                        if (err2) {
                            reject(err2);
                        } else {
                            resolve({'root_deck': id_map[res.id], 'id_map': id_map});
                        }
                    });
                });
            });
        });
    },

    getDeckForks(deckId, userId) {
        if (userId) userId = parseInt(userId);
        deckId = parseInt(deckId);

        // check for 404 first
        return self.get(deckId).then((deck) => {
            if (!deck) return;

            let query = { 'origin.id': deckId };
            if (userId) {
                query.user = userId;
            };

            // then run the query itself
            return self.find('decks', query);
        });
    },

    countDeckForks(deckId, userId) {
        if (userId) userId = parseInt(userId);
        deckId = parseInt(deckId);

        // check for 404 first
        return self.get(deckId).then((deck) => {
            if (!deck) return;

            let query = { 'origin.id': deckId };
            if (userId) {
                query.user = userId;
            }

            return self.count('decks', query);
        });
    },

    // computes all deck permissions the user has been granted
    userPermissions(deckId, userId) {
        userId = parseInt(userId);
        return self.get(deckId)
        .then((deck) => {
            if (!deck) return;

            // return {readOnly: true} if requesting any revision other than the latest
            // depending on `deckId` format, the deck may include just the requested revision or all of them
            let readOnly = (deck.revisionId !== deck.latestRevisionId);

            if (deck.user === userId) {
                // deck owner, return all
                return { fork: true, edit: true, admin: true, readOnly };
            }

            // default level is public
            let accessLevel = deck.accessLevel || 'public';
            return self.getDeckUsersGroups(deck, deckId)
            .then((editors) => {
                if (editors.users.includes(userId)) {
                    // user is an editor
                    return { fork: true, edit: true, admin: false, readOnly };
                } else {
                    // we also need to check if the groups allowed to edit the deck include the user
                    return userService.fetchUsersForGroups(editors.groups).then((groupsUsers) => {

                        if (groupsUsers.includes(userId)) {
                            // user is an editor
                            return { fork: true, edit: true, admin: false, readOnly };
                        } else {
                            // user is not an editor or owner
                            // also return if user can fork the deck (e.g. if it's public)
                            return { fork: (accessLevel !== 'private'), edit: false, admin: false, readOnly };
                        }

                    }).catch((err) => {
                        console.warn(`could not fetch usergroup info from service: ${err.message}`);
                        // we're not sure, let's just not allow this user
                        return { fork: (accessLevel !== 'private'), edit: false, admin: false, readOnly };
                    });
                }
            });
        });

    },

    // computes fork permission only
    forkAllowed(deckId, userId) {
        userId = parseInt(userId);
        return self.get(deckId).then((deck) => {
            if (!deck) return;

            // next, we need to check the accessLevel, defaults to 'public'
            let accessLevel = deck.accessLevel || 'public';

            if (accessLevel === 'private') {
                // no-one but the deck owner can fork it!!
                return deck.user === userId;
            }

            // any other access level means you can fork it always
            return true;
        });
    },

    // computes admin permission only
    adminAllowed(deckId, userId) {
        userId = parseInt(userId);
        return self.get(deckId).then((deck) => {
            if (!deck) return;
            return (deck.user === userId);
        });
    },

<<<<<<< HEAD
    // TODO REMOVE
    //checks if a new revision is needed
    needsNewRevision(deckId, user){
        let userId = parseInt(user);

        return self.get(deckId)
        .then((deck) => {
            if (!deck) return;

            // set the admin role permission
            let adminAllowed = (deck.user === userId);

            // default is public
            let accessLevel = deck.accessLevel || 'public';

            return self.getDeckUsersGroups(deck, deckId)
            .then((editors) => {
                if (editors.users.includes(userId)) {
                    // user is an editor
                    return {'target_deck': deckId, 'user': user, 'needs_revision': false, 'admin_allowed': adminAllowed };
                } else {
                    // we also need to check if the groups allowed to edit the deck include the user
                    return userService.fetchUsersForGroups(editors.groups).then((groupsUsers) => {

                        if (groupsUsers.includes(userId)) {
                            // user is an editor
                            return {'target_deck': deckId, 'user': user, 'needs_revision': false, 'admin_allowed': adminAllowed };
                        } else {
                            // user is not an editor or owner
                            // also return if user can fork the deck (e.g. if it's public)
                            return {'target_deck': deckId, 'user': user, 'needs_revision': true, 'fork_allowed': (accessLevel !== 'private'), 'admin_allowed': adminAllowed };
                        }

                    }).catch((err) => {
                        console.warn(`could not fetch usergroup info from service: ${err.message}`);
                        // we're not sure, let's just not allow this user
                        return {'target_deck': deckId, 'user': user, 'needs_revision': true, 'fork_allowed': (accessLevel !== 'private'), 'admin_allowed': adminAllowed };
                    });
                }
            });
        });

    },

    //performs recursive revisioning up to the top-most deck that is not owned/editable by the user
    handleChange(decktree, deck, root_deck, user_id){
        if(!root_deck){
            return new Promise(function(resolve, reject) {
                //No need for recursive revisioning
                resolve();
            });
        }
        let result = findDeckInDeckTree(decktree.children, deck, [{'id': root_deck}]);
        if(root_deck === deck)
            result = [{'id': root_deck}];
        if(!result || result.length === 0){
            return new Promise(function(resolve, reject) {
                //Requested deck not found in the deck tree. If you havent defined revisions, then maybe active revisions of deck and root do not match
                resolve();
            });
        }
        result.reverse();
        let revisions = [], new_revisions = [];
        return new Promise(function(resolve, reject) {
            async.eachSeries(result, function(next_deck, callback){
                self.needsNewRevision(next_deck.id, user_id).then((needs) => {
                    if (!needs.needs_revision) {
                        // HACK we return the needs response as an error to break the series
                        callback(needs);
                    } else if (!needs.fork_allowed) {
                        // cannot edit this at all!
                        // HACK we return the needs response as an error to break the series
                        callback(needs);
                    } else {
                        revisions.push(next_deck);
                        callback();
                    }
                });
            },function(errorOrNeedsResult){
                if (errorOrNeedsResult) {
                    // errorOrNeedsResult is needs result; means that either:
                    // a) we've reached a deck we can't edit at all (fork_allowed: false)
                    // b) we've reached a deck we can save without new revision (needs_revision: false)

                    if (errorOrNeedsResult.needs_revision && !errorOrNeedsResult.fork_allowed) {
                        // we cannot edit the deck! resolve the promise and inform caller of this
                        return resolve({ needs_revision: true, fork_allowed: false });
                    }
                    // else continue as normal
                    console.log(`stopped handleChange after reaching a deck we can save without new revision ${JSON.stringify(errorOrNeedsResult)}`);
                }

                if(revisions.length === 0){
                    // include as parent_deck to resolve revision if missing in request
                    // avoid using `target_deck` because it implies elsewhere that a revision was performed
                    resolve({parent_deck: errorOrNeedsResult.target_deck, needs_revision: false});
                }
                revisions.reverse(); //start from the innermost deck that needs revision
                async.eachSeries(revisions, function(next_needs_revision, callback){
                    //iteratively do the needed revisions
                    self.get(encodeURIComponent(next_needs_revision.id)).then((existingDeck) => {
                        let ind = existingDeck.revisions.length-1;
                        let payload = {
                            title: existingDeck.revisions[ind].title,
                            description: existingDeck.description,
                            language: existingDeck.revisions[ind].language,
                            tags: existingDeck.revisions[ind].tags,
                            license: existingDeck.license,
                            user: user_id,
                            editors: existingDeck.editors,
                        };
                        if(next_needs_revision.hasOwnProperty('parent_id')){
                            if(findWithAttrRev(revisions, 'id', next_needs_revision.parent_id) > -1){
                                return self.get(next_needs_revision.parent_id).then((existing_root_deck) => {
                                    payload.root_deck = existing_root_deck._id+'-'+existing_root_deck.active;

                                    return self.replace(encodeURIComponent(next_needs_revision.id), payload).then((replaced) => {
                                        //must update parent of next revision with new revision id

                                        return self.get(replaced.value._id).then((newDeck) => {

                                            //only update the root deck, i.e., direct parent
                                            return self.updateContentItem(newDeck, '', payload.root_deck, 'deck')
                                            .then((updated) => {
                                                new_revisions.push(newDeck._id+'-'+newDeck.revisions[newDeck.revisions.length-1].id);
                                                callback();
                                            });
                                        });
                                    });
                                });
                            }
                            else{
                                payload.root_deck = next_needs_revision.parent_id; //NOTE parent must contain the revision number!
                                return self.replace(encodeURIComponent(next_needs_revision.id), payload).then((replaced) => {
                                    //must update parent of next revision with new revision id
                                    return self.get(replaced.value._id).then((newDeck) => {

                                        //only update the root deck, i.e., direct parent
                                        return self.updateContentItem(newDeck, '', payload.root_deck, 'deck')
                                        .then((updated) => {
                                            new_revisions.push(newDeck._id+'-'+newDeck.revisions[newDeck.revisions.length-1].id);
                                            callback();
                                        });
                                    });
                                });
                            }
                        }
                        else{
                            return self.replace(encodeURIComponent(next_needs_revision.id), payload).then((replaced) => {
                                //must update parent of next revision with new revision id
                                return self.get(replaced.value._id).then((newDeck) => {
                                    new_revisions.push({'root_changed': newDeck._id+'-'+newDeck.revisions[newDeck.revisions.length-1].id});
                                    callback();
                                });
                            });
                        }
                    }).catch(callback);

                },function(error){
                    if (error) return reject(error);

                    if(new_revisions.length === 0){
                        // TODO should never come to this ????
                        resolve({'needs_revision': false});
                    }
                    else{
                        if(new_revisions[0].hasOwnProperty('root_changed')){
                            let resp = {
                                'new_deck_id': new_revisions[0].root_changed,
                                'position': 0,
                                'root_changed' : true
                            };
                            for(let i = 0; i < new_revisions.length; i++){
                                if(!new_revisions[i].hasOwnProperty('root_changed') && new_revisions[i].split('-')[0] === deck.split('-')[0]){
                                    resp.target_deck = new_revisions[i];
                                }
                            }
                            if(deck === root_deck)
                                resp.target_deck = new_revisions[0].root_changed;

                            resp.new_revisions = new_revisions;
                            resolve(resp);
                        }
                        else{
                            let target_deck = '';
                            for(let i = 0; i < new_revisions.length; i++){
                                if(!new_revisions[i].hasOwnProperty('root_changed') && new_revisions[i].split('-')[0] === deck.split('-')[0]){
                                    target_deck = new_revisions[i];
                                }
                            }
                            self.getFlatSlides(root_deck, undefined, true).then((flatTree) => {
                                for(let i = 0; i < flatTree.children.length; i++){
                                    if(flatTree.children[i].id === new_revisions[0]){
                                        resolve({'new_revisions': new_revisions, 'target_deck': target_deck, 'new_deck_id': flatTree.children[i].id, 'position': i+1, 'root_changed': false});
                                    }
                                }
                            });
                        }
                    }

                });
            });
        });
    },

=======
>>>>>>> 826c4b43
    getTags(deckIdParam){
        let {deckId, revisionId} = splitDeckIdParam(deckIdParam);

        return helper.connectToDatabase()
        .then((db) => db.collection('decks'))
        .then((col) => {
            return col.findOne({_id: parseInt(deckId)})
            .then((deck) => {

                if(!deck) return;

                if(revisionId === null){
                    revisionId = getActiveRevision(deck);
                }

                if(!deck.revisions[revisionId]) return;

                return (deck.revisions[revisionId].tags || []);
            });
        });
    },

    addTag: function(deckIdParam, tag) {
        let {deckId, revisionId} = splitDeckIdParam(deckIdParam);

        return helper.connectToDatabase()
        .then((db) => db.collection('decks'))
        .then((col) => {
            return col.findOne({_id: parseInt(deckId)})
            .then((deck) => {

                if(!deck) return;

                if(revisionId === null){
                    revisionId = getActiveRevision(deck);
                }

                if(!deck.revisions[revisionId]) return;

                if(!deck.revisions[revisionId].tags){
                    deck.revisions[revisionId].tags = [];
                }

                // check if new tag already exists in tags array
                if(!deck.revisions[revisionId].tags.some((element) => {
                    return element.tagName === tag.tagName;
                })){
                    deck.revisions[revisionId].tags.push(tag);
                    col.save(deck);
                }

                return deck.revisions[revisionId].tags;
            });
        });
    },

    removeTag: function(deckIdParam, tag){
        let {deckId, revisionId} = splitDeckIdParam(deckIdParam);

        return helper.connectToDatabase()
        .then((db) => db.collection('decks'))
        .then((col) => {
            return col.findOne({_id: parseInt(deckId)})
            .then((deck) => {

                if(!deck) return;

                if(revisionId === null){
                    revisionId = getActiveRevision(deck);
                }

                if(!deck.revisions[revisionId]) return;

                deck.revisions[revisionId].tags = (deck.revisions[revisionId].tags || []).filter( (el) => {
                    return el.tagName !== tag.tagName;
                });

                col.save(deck);
                return deck.revisions[revisionId].tags;
            });
        });
    },

<<<<<<< HEAD
    getMedia: function(deckId, mediaType){
        return self.getFlatSlides(deckId, undefined, false).then( (flatSlides) => {
            if(!flatSlides) return;

            let media = [];
            flatSlides.children.forEach( (slide) => {
                media.push(...util.findMedia(slide.content, mediaType));
            });
            return [...new Set(media)];
        });
    }
=======
    // fetches change log records for the deck or subdecks thereof
    getChangeLog: function(identifier) {
        // always check if deck exists to return a 404
        return self.get(identifier).then((existingDeck) => {
            if (!existingDeck) return;

            let deck = util.parseIdentifier(identifier);
            // set default if not specified (?)
            // if (!deck.revision) deck.revision = existingDeck.active;

            let valueQuery = {
                'value.kind': 'deck',
                'value.ref.id': deck.id,
            };
            // if not specified, return all
            if (deck.revision) valueQuery['value.ref.revision'] = deck.revision;

            return helper.getCollection('deckchanges').then((changes) => {
                return changes.aggregate([
                    { $match: {
                        $or: [
                            { path: {
                                $elemMatch: deck
                            } },
                            valueQuery,
                        ]
                    } },
                    // { $project: { _id: 0 } }, // TODO re-insert this after 3.4 upgrade
                    { $sort: { timestamp: -1 } },
                ]);
            }).then((result) => result.toArray());
        });

    },

>>>>>>> 826c4b43
};

// split deck id given as parameter to deck id and revision id
function splitDeckIdParam(deckId){
    let revisionId = null;
    let decktreesplit = deckId.split('-');
    if(decktreesplit.length > 1){
        deckId = decktreesplit[0];
        revisionId = decktreesplit[1]-1;
    }

    return {deckId, revisionId};
}

function findDeckInDeckTree(decktree, deck, path){
    if (decktree) {
        for (let i = 0; i < decktree.length; i++) {

            if(decktree[i].type === 'slide')
                continue;
            if (decktree[i].id === String(deck)) {
                let npath = JSON.parse(JSON.stringify(path));
                npath.push({'id': decktree[i].id, 'parent_id': path[path.length-1].id});
                return npath;
            }
            else{
                let npath = JSON.parse(JSON.stringify(path));
                npath.push({'id': decktree[i].id, 'parent_id': path[path.length-1].id});
                let found = findDeckInDeckTree(decktree[i].children, deck, npath);
                if(found) return found;

            }
        }
    }
    else return;
}

function getActiveRevision(deck){
    for(let i = 0; i < deck.revisions.length; i++) {
        if(deck.revisions[i].id === deck.active) {
            return i;
        }
        else continue;
    }
    return -1;
}

function getNewRevisionID(citem){
    if(citem.revisions.length > 0)
        return Math.max.apply(
            Math,citem.revisions.map(
                (o) => {
                    return o.id;
                }
            )
        );
    else return 0;
}

//returns the max order of appearance (i.e., position) of a content item inside a deck, or 0 if it is empty
function getOrder(activeRevision){
    if(activeRevision.contentItems.length > 0){
        return Math.max.apply(
            Math,activeRevision.contentItems.map(
                (o) => {
                    return o.order;
                }
            )
        );
    }
    else return 0;
}

function convertToNewDeck(deck){
    let now = new Date();
    let root_deck = deck.root_deck;
    let usageArray = [];
    if(root_deck !== null){
        let root_deck_array = root_deck.split('-');
        usageArray.push({
            'id': parseInt(root_deck_array[0]),
            'revision': parseInt(root_deck_array[1])
        });
    }
    deck.user = parseInt(deck.user);
    let contributorsArray = [{'user': deck.user, 'count': 1}];
    if(!deck.hasOwnProperty('tags') || deck.tags === null){
        deck.tags = [];
    }
    if(!deck.hasOwnProperty('theme') || deck.theme === null){
        deck.theme = 'default';
    }
    if(deck.hasOwnProperty('editors') && deck.editors === null){
        deck.editors = {users: [], groups: []};
    }
    else if(!deck.hasOwnProperty('editors')){
        deck.editors = {users: [], groups: []};
    }
    //should we have a default accessLevel?
    const result = {
        _id: deck._id,
        user: deck.user,
        accessLevel: deck.accessLevel,
        editors: deck.editors,
        timestamp: now.toISOString(),
        description: deck.description,
        translated_from: deck.translation,
        lastUpdate: now.toISOString(),
        datasource: deck.datasource,
        license: deck.license,
        contributors: contributorsArray,
        active: 1,
        revisions: [{
            id: 1,
            usage: usageArray, //create new array and insert root deck
            title: deck.title,
            timestamp: now.toISOString(),
            lastUpdate: now.toISOString(),
            user: deck.user,
            language: deck.language,
            parent: deck.parent_deck,
            tags: deck.tags,
            comment: deck.comment,
            abstract: deck.abstract,
            footer: deck.footer,
            contentItems: [],
            theme: deck.theme
        }]
    };
    return result;
}

function convertDeckWithNewRevision(deck, newRevisionId, content_items, usageArray) {
    let now = new Date();
    deck.user = parseInt(deck.user);
    if(!deck.hasOwnProperty('tags') || deck.tags === null){
        deck.tags = [];
    }
    if(deck.language === null){
        deck.language = 'en_EN';
    }
    if(!deck.hasOwnProperty('theme') || deck.theme === null){
        deck.theme = 'default';
    }
    if(deck.hasOwnProperty('editors') && deck.editors === null){
        deck.editors = {users: [], groups: []};
    }
    else if(!deck.hasOwnProperty('editors')){
        deck.editors = {users: [], groups: []};
    }
    const result = {
        description: deck.description,
        lastUpdate: now.toISOString(),
        datasource: deck.datasource,
        license: deck.license,
        active: newRevisionId,

        accessLevel: deck.accessLevel,
        editors: deck.editors,

        revisions: [{
            id: newRevisionId,
            usage: usageArray,
            title: deck.title,
            timestamp: now.toISOString(),
            lastUpdate: now.toISOString(),
            user: deck.user,
            language: deck.language,
            parent: deck.parent_deck,
            tags: deck.tags,
            comment: deck.comment,
            abstract: deck.abstract,
            footer: deck.footer,
            contentItems: content_items,
            theme: deck.theme
        }]
    };
    return result;
}

function pushIfNotExist(editorsList, toBeInserted){
    if(!editorsList.includes(toBeInserted)){
        editorsList.push(toBeInserted);
    }
}

function findWithAttr(array, attr, value) {
    for(let i = 0; i < array.length; i++) {
        if(array[i][attr] === value) {
            return i;
        }
    }
    return -1;
}

function findWithAttrRev(array, attr, value) {
    for(let i = 0; i < array.length; i++) {
        if(array[i][attr].split('-')[0] === value.split('-')[0]) {
            return i;
        }
    }
    return -1;
}<|MERGE_RESOLUTION|>--- conflicted
+++ resolved
@@ -9,12 +9,7 @@
 
 const helper = require('./helper'),
     striptags = require('striptags'),
-<<<<<<< HEAD
-    deckModel = require('../models/deck.js'),
-    util = require('../lib/util');
-=======
     validateDeck = require('../models/deck').validateDeck;
->>>>>>> 826c4b43
 
 let async = require('async');
 
@@ -1043,7 +1038,6 @@
     },
 
     //returns a flattened structure of a deck's slides, and optionally its sub-decks
-<<<<<<< HEAD
     getFlatSlides: function(deckId, deckTree, returnDecks){
 
         return self.getRevision(deckId)
@@ -1116,61 +1110,6 @@
                     else{
                         resolve(deckTree);
                     }
-=======
-    getFlatSlidesFromDB: function(deck_id, deckTree, return_decks){
-        let revision_id = -1;
-        let decktreesplit = deck_id.split('-');
-        if(decktreesplit.length > 1){
-            deck_id = decktreesplit[0];
-            revision_id = decktreesplit[1]-1;
-        }
-        return helper.connectToDatabase()
-        .then((db) => db.collection('decks'))
-        .then((col) => {
-            return col.findOne({_id: parseInt(deck_id)})
-            .then((deck) => {
-                if(revision_id === -1){
-                    revision_id = deck.active-1;
-                }
-                if(!deckTree){
-                    deckTree = { title: deck.revisions[revision_id].title, id: deck_id+'-'+(revision_id+1), type: 'deck', user: String(deck.revisions[revision_id].user), theme: String(deck.revisions[revision_id].theme), children: []};
-                }
-                return new Promise((resolve, reject) => {
-                    async.eachSeries(deck.revisions[revision_id].contentItems, (citem, callback) => {
-
-                        if(citem.kind === 'slide'){
-                            helper.connectToDatabase()
-                            .then((db) => db.collection('slides'))
-                            .then((col) => {
-                                return col.findOne({_id: parseInt(citem.ref.id)})
-                                .then((slide) => {
-                                    let slide_revision = citem.ref.revision-1;
-                                    deckTree.children.push({title: slide.revisions[slide_revision].title, content: slide.revisions[slide_revision].content, speakernotes: slide.revisions[slide_revision].speakernotes, user: String(slide.revisions[slide_revision].user), id: slide._id+'-'+slide.revisions[slide_revision].id, type: 'slide'});
-                                    callback();
-                                });
-                            }).catch(callback);
-                        }
-                        else{
-                            col.findOne({_id: parseInt(citem.ref.id)})
-                            .then((innerDeck) => {
-                                if(return_decks){
-                                    let deck_revision = citem.ref.revision-1;
-                                    deckTree.children.push({title: innerDeck.revisions[deck_revision].title, user: String(innerDeck.revisions[deck_revision].user), id: innerDeck._id+'-'+innerDeck.revisions[deck_revision].id, type: 'deck'});
-                                }
-                                return self.getFlatSlidesFromDB(innerDeck._id+'-'+citem.ref.revision, deckTree, return_decks)
-                                .then(() => {
-                                    callback();
-                                });
-                            }).catch(callback);
-                        }
-                    }, (err) => {
-                        if (err) {
-                            reject(err);
-                        } else {
-                            resolve(deckTree);
-                        }
-                    });
->>>>>>> 826c4b43
                 });
             });
         });
@@ -1624,214 +1563,6 @@
         });
     },
 
-<<<<<<< HEAD
-    // TODO REMOVE
-    //checks if a new revision is needed
-    needsNewRevision(deckId, user){
-        let userId = parseInt(user);
-
-        return self.get(deckId)
-        .then((deck) => {
-            if (!deck) return;
-
-            // set the admin role permission
-            let adminAllowed = (deck.user === userId);
-
-            // default is public
-            let accessLevel = deck.accessLevel || 'public';
-
-            return self.getDeckUsersGroups(deck, deckId)
-            .then((editors) => {
-                if (editors.users.includes(userId)) {
-                    // user is an editor
-                    return {'target_deck': deckId, 'user': user, 'needs_revision': false, 'admin_allowed': adminAllowed };
-                } else {
-                    // we also need to check if the groups allowed to edit the deck include the user
-                    return userService.fetchUsersForGroups(editors.groups).then((groupsUsers) => {
-
-                        if (groupsUsers.includes(userId)) {
-                            // user is an editor
-                            return {'target_deck': deckId, 'user': user, 'needs_revision': false, 'admin_allowed': adminAllowed };
-                        } else {
-                            // user is not an editor or owner
-                            // also return if user can fork the deck (e.g. if it's public)
-                            return {'target_deck': deckId, 'user': user, 'needs_revision': true, 'fork_allowed': (accessLevel !== 'private'), 'admin_allowed': adminAllowed };
-                        }
-
-                    }).catch((err) => {
-                        console.warn(`could not fetch usergroup info from service: ${err.message}`);
-                        // we're not sure, let's just not allow this user
-                        return {'target_deck': deckId, 'user': user, 'needs_revision': true, 'fork_allowed': (accessLevel !== 'private'), 'admin_allowed': adminAllowed };
-                    });
-                }
-            });
-        });
-
-    },
-
-    //performs recursive revisioning up to the top-most deck that is not owned/editable by the user
-    handleChange(decktree, deck, root_deck, user_id){
-        if(!root_deck){
-            return new Promise(function(resolve, reject) {
-                //No need for recursive revisioning
-                resolve();
-            });
-        }
-        let result = findDeckInDeckTree(decktree.children, deck, [{'id': root_deck}]);
-        if(root_deck === deck)
-            result = [{'id': root_deck}];
-        if(!result || result.length === 0){
-            return new Promise(function(resolve, reject) {
-                //Requested deck not found in the deck tree. If you havent defined revisions, then maybe active revisions of deck and root do not match
-                resolve();
-            });
-        }
-        result.reverse();
-        let revisions = [], new_revisions = [];
-        return new Promise(function(resolve, reject) {
-            async.eachSeries(result, function(next_deck, callback){
-                self.needsNewRevision(next_deck.id, user_id).then((needs) => {
-                    if (!needs.needs_revision) {
-                        // HACK we return the needs response as an error to break the series
-                        callback(needs);
-                    } else if (!needs.fork_allowed) {
-                        // cannot edit this at all!
-                        // HACK we return the needs response as an error to break the series
-                        callback(needs);
-                    } else {
-                        revisions.push(next_deck);
-                        callback();
-                    }
-                });
-            },function(errorOrNeedsResult){
-                if (errorOrNeedsResult) {
-                    // errorOrNeedsResult is needs result; means that either:
-                    // a) we've reached a deck we can't edit at all (fork_allowed: false)
-                    // b) we've reached a deck we can save without new revision (needs_revision: false)
-
-                    if (errorOrNeedsResult.needs_revision && !errorOrNeedsResult.fork_allowed) {
-                        // we cannot edit the deck! resolve the promise and inform caller of this
-                        return resolve({ needs_revision: true, fork_allowed: false });
-                    }
-                    // else continue as normal
-                    console.log(`stopped handleChange after reaching a deck we can save without new revision ${JSON.stringify(errorOrNeedsResult)}`);
-                }
-
-                if(revisions.length === 0){
-                    // include as parent_deck to resolve revision if missing in request
-                    // avoid using `target_deck` because it implies elsewhere that a revision was performed
-                    resolve({parent_deck: errorOrNeedsResult.target_deck, needs_revision: false});
-                }
-                revisions.reverse(); //start from the innermost deck that needs revision
-                async.eachSeries(revisions, function(next_needs_revision, callback){
-                    //iteratively do the needed revisions
-                    self.get(encodeURIComponent(next_needs_revision.id)).then((existingDeck) => {
-                        let ind = existingDeck.revisions.length-1;
-                        let payload = {
-                            title: existingDeck.revisions[ind].title,
-                            description: existingDeck.description,
-                            language: existingDeck.revisions[ind].language,
-                            tags: existingDeck.revisions[ind].tags,
-                            license: existingDeck.license,
-                            user: user_id,
-                            editors: existingDeck.editors,
-                        };
-                        if(next_needs_revision.hasOwnProperty('parent_id')){
-                            if(findWithAttrRev(revisions, 'id', next_needs_revision.parent_id) > -1){
-                                return self.get(next_needs_revision.parent_id).then((existing_root_deck) => {
-                                    payload.root_deck = existing_root_deck._id+'-'+existing_root_deck.active;
-
-                                    return self.replace(encodeURIComponent(next_needs_revision.id), payload).then((replaced) => {
-                                        //must update parent of next revision with new revision id
-
-                                        return self.get(replaced.value._id).then((newDeck) => {
-
-                                            //only update the root deck, i.e., direct parent
-                                            return self.updateContentItem(newDeck, '', payload.root_deck, 'deck')
-                                            .then((updated) => {
-                                                new_revisions.push(newDeck._id+'-'+newDeck.revisions[newDeck.revisions.length-1].id);
-                                                callback();
-                                            });
-                                        });
-                                    });
-                                });
-                            }
-                            else{
-                                payload.root_deck = next_needs_revision.parent_id; //NOTE parent must contain the revision number!
-                                return self.replace(encodeURIComponent(next_needs_revision.id), payload).then((replaced) => {
-                                    //must update parent of next revision with new revision id
-                                    return self.get(replaced.value._id).then((newDeck) => {
-
-                                        //only update the root deck, i.e., direct parent
-                                        return self.updateContentItem(newDeck, '', payload.root_deck, 'deck')
-                                        .then((updated) => {
-                                            new_revisions.push(newDeck._id+'-'+newDeck.revisions[newDeck.revisions.length-1].id);
-                                            callback();
-                                        });
-                                    });
-                                });
-                            }
-                        }
-                        else{
-                            return self.replace(encodeURIComponent(next_needs_revision.id), payload).then((replaced) => {
-                                //must update parent of next revision with new revision id
-                                return self.get(replaced.value._id).then((newDeck) => {
-                                    new_revisions.push({'root_changed': newDeck._id+'-'+newDeck.revisions[newDeck.revisions.length-1].id});
-                                    callback();
-                                });
-                            });
-                        }
-                    }).catch(callback);
-
-                },function(error){
-                    if (error) return reject(error);
-
-                    if(new_revisions.length === 0){
-                        // TODO should never come to this ????
-                        resolve({'needs_revision': false});
-                    }
-                    else{
-                        if(new_revisions[0].hasOwnProperty('root_changed')){
-                            let resp = {
-                                'new_deck_id': new_revisions[0].root_changed,
-                                'position': 0,
-                                'root_changed' : true
-                            };
-                            for(let i = 0; i < new_revisions.length; i++){
-                                if(!new_revisions[i].hasOwnProperty('root_changed') && new_revisions[i].split('-')[0] === deck.split('-')[0]){
-                                    resp.target_deck = new_revisions[i];
-                                }
-                            }
-                            if(deck === root_deck)
-                                resp.target_deck = new_revisions[0].root_changed;
-
-                            resp.new_revisions = new_revisions;
-                            resolve(resp);
-                        }
-                        else{
-                            let target_deck = '';
-                            for(let i = 0; i < new_revisions.length; i++){
-                                if(!new_revisions[i].hasOwnProperty('root_changed') && new_revisions[i].split('-')[0] === deck.split('-')[0]){
-                                    target_deck = new_revisions[i];
-                                }
-                            }
-                            self.getFlatSlides(root_deck, undefined, true).then((flatTree) => {
-                                for(let i = 0; i < flatTree.children.length; i++){
-                                    if(flatTree.children[i].id === new_revisions[0]){
-                                        resolve({'new_revisions': new_revisions, 'target_deck': target_deck, 'new_deck_id': flatTree.children[i].id, 'position': i+1, 'root_changed': false});
-                                    }
-                                }
-                            });
-                        }
-                    }
-
-                });
-            });
-        });
-    },
-
-=======
->>>>>>> 826c4b43
     getTags(deckIdParam){
         let {deckId, revisionId} = splitDeckIdParam(deckIdParam);
 
@@ -1915,7 +1646,6 @@
         });
     },
 
-<<<<<<< HEAD
     getMedia: function(deckId, mediaType){
         return self.getFlatSlides(deckId, undefined, false).then( (flatSlides) => {
             if(!flatSlides) return;
@@ -1926,8 +1656,8 @@
             });
             return [...new Set(media)];
         });
-    }
-=======
+    },
+
     // fetches change log records for the deck or subdecks thereof
     getChangeLog: function(identifier) {
         // always check if deck exists to return a 404
@@ -1962,8 +1692,6 @@
         });
 
     },
-
->>>>>>> 826c4b43
 };
 
 // split deck id given as parameter to deck id and revision id
